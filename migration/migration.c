/*
 * QEMU live migration
 *
 * Copyright IBM, Corp. 2008
 *
 * Authors:
 *  Anthony Liguori   <aliguori@us.ibm.com>
 *
 * This work is licensed under the terms of the GNU GPL, version 2.  See
 * the COPYING file in the top-level directory.
 *
 * Contributions after 2012-01-13 are licensed under the terms of the
 * GNU GPL, version 2 or (at your option) any later version.
 */

#include "qemu/osdep.h"
#include "qemu/cutils.h"
#include "qemu/error-report.h"
#include "qemu/main-loop.h"
#include "migration/blocker.h"
#include "exec.h"
#include "fd.h"
#include "socket.h"
#include "sysemu/runstate.h"
#include "sysemu/sysemu.h"
#include "sysemu/cpu-throttle.h"
#include "rdma.h"
#include "ram.h"
#include "ram-compress.h"
#include "migration/global_state.h"
#include "migration/misc.h"
#include "migration.h"
#include "migration-stats.h"
#include "savevm.h"
#include "qemu-file.h"
#include "channel.h"
#include "migration/vmstate.h"
#include "block/block.h"
#include "qapi/error.h"
#include "qapi/clone-visitor.h"
#include "qapi/qapi-visit-migration.h"
#include "qapi/qapi-visit-sockets.h"
#include "qapi/qapi-commands-migration.h"
#include "qapi/qapi-events-migration.h"
#include "qapi/qmp/qerror.h"
#include "qapi/qmp/qnull.h"
#include "qemu/rcu.h"
#include "block.h"
#include "postcopy-ram.h"
#include "qemu/thread.h"
#include "trace.h"
#include "exec/target_page.h"
#include "io/channel-buffer.h"
#include "io/channel-tls.h"
#include "migration/colo.h"
#include "hw/boards.h"
#include "monitor/monitor.h"
#include "net/announce.h"
#include "qemu/queue.h"
#include "multifd.h"
#include "threadinfo.h"
#include "qemu/yank.h"
#include "sysemu/cpus.h"
#include "yank_functions.h"
#include "sysemu/qtest.h"
#include "options.h"
#include "sysemu/dirtylimit.h"

static NotifierList migration_state_notifiers =
    NOTIFIER_LIST_INITIALIZER(migration_state_notifiers);

/* Messages sent on the return path from destination to source */
enum mig_rp_message_type {
    MIG_RP_MSG_INVALID = 0,  /* Must be 0 */
    MIG_RP_MSG_SHUT,         /* sibling will not send any more RP messages */
    MIG_RP_MSG_PONG,         /* Response to a PING; data (seq: be32 ) */

    MIG_RP_MSG_REQ_PAGES_ID, /* data (start: be64, len: be32, id: string) */
    MIG_RP_MSG_REQ_PAGES,    /* data (start: be64, len: be32) */
    MIG_RP_MSG_RECV_BITMAP,  /* send recved_bitmap back to source */
    MIG_RP_MSG_RESUME_ACK,   /* tell source that we are ready to resume */
    MIG_RP_MSG_SWITCHOVER_ACK, /* Tell source it's OK to do switchover */

    MIG_RP_MSG_MAX
};

/* When we add fault tolerance, we could have several
   migrations at once.  For now we don't need to add
   dynamic creation of migration */

static MigrationState *current_migration;
static MigrationIncomingState *current_incoming;

static GSList *migration_blockers;

static bool migration_object_check(MigrationState *ms, Error **errp);
static int migration_maybe_pause(MigrationState *s,
                                 int *current_active_state,
                                 int new_state);
static void migrate_fd_cancel(MigrationState *s);
static int await_return_path_close_on_source(MigrationState *s);

static bool migration_needs_multiple_sockets(void)
{
    return migrate_multifd() || migrate_postcopy_preempt();
}

static bool uri_supports_multi_channels(const char *uri)
{
    return strstart(uri, "tcp:", NULL) || strstart(uri, "unix:", NULL) ||
           strstart(uri, "vsock:", NULL);
}

static bool
migration_channels_and_uri_compatible(const char *uri, Error **errp)
{
    if (migration_needs_multiple_sockets() &&
        !uri_supports_multi_channels(uri)) {
        error_setg(errp, "Migration requires multi-channel URIs (e.g. tcp)");
        return false;
    }

    return true;
}

static gint page_request_addr_cmp(gconstpointer ap, gconstpointer bp)
{
    uintptr_t a = (uintptr_t) ap, b = (uintptr_t) bp;

    return (a > b) - (a < b);
}

void migration_object_init(void)
{
    /* This can only be called once. */
    assert(!current_migration);
    current_migration = MIGRATION_OBJ(object_new(TYPE_MIGRATION));

    /*
     * Init the migrate incoming object as well no matter whether
     * we'll use it or not.
     */
    assert(!current_incoming);
    current_incoming = g_new0(MigrationIncomingState, 1);
    current_incoming->state = MIGRATION_STATUS_NONE;
    current_incoming->postcopy_remote_fds =
        g_array_new(FALSE, TRUE, sizeof(struct PostCopyFD));
    qemu_mutex_init(&current_incoming->rp_mutex);
    qemu_mutex_init(&current_incoming->postcopy_prio_thread_mutex);
    qemu_event_init(&current_incoming->main_thread_load_event, false);
    qemu_sem_init(&current_incoming->postcopy_pause_sem_dst, 0);
    qemu_sem_init(&current_incoming->postcopy_pause_sem_fault, 0);
    qemu_sem_init(&current_incoming->postcopy_pause_sem_fast_load, 0);
    qemu_sem_init(&current_incoming->postcopy_qemufile_dst_done, 0);

    qemu_mutex_init(&current_incoming->page_request_mutex);
    qemu_cond_init(&current_incoming->page_request_cond);
    current_incoming->page_requested = g_tree_new(page_request_addr_cmp);

    migration_object_check(current_migration, &error_fatal);

    blk_mig_init();
    ram_mig_init();
    dirty_bitmap_mig_init();
}

void migration_cancel(const Error *error)
{
    if (error) {
        migrate_set_error(current_migration, error);
    }
    if (migrate_dirty_limit()) {
        qmp_cancel_vcpu_dirty_limit(false, -1, NULL);
    }
    migrate_fd_cancel(current_migration);
}

void migration_shutdown(void)
{
    /*
     * When the QEMU main thread exit, the COLO thread
     * may wait a semaphore. So, we should wakeup the
     * COLO thread before migration shutdown.
     */
    colo_shutdown();
    /*
     * Cancel the current migration - that will (eventually)
     * stop the migration using this structure
     */
    migration_cancel(NULL);
    object_unref(OBJECT(current_migration));

    /*
     * Cancel outgoing migration of dirty bitmaps. It should
     * at least unref used block nodes.
     */
    dirty_bitmap_mig_cancel_outgoing();

    /*
     * Cancel incoming migration of dirty bitmaps. Dirty bitmaps
     * are non-critical data, and their loss never considered as
     * something serious.
     */
    dirty_bitmap_mig_cancel_incoming();
}

/* For outgoing */
MigrationState *migrate_get_current(void)
{
    /* This can only be called after the object created. */
    assert(current_migration);
    return current_migration;
}

MigrationIncomingState *migration_incoming_get_current(void)
{
    assert(current_incoming);
    return current_incoming;
}

void migration_incoming_transport_cleanup(MigrationIncomingState *mis)
{
    if (mis->socket_address_list) {
        qapi_free_SocketAddressList(mis->socket_address_list);
        mis->socket_address_list = NULL;
    }

    if (mis->transport_cleanup) {
        mis->transport_cleanup(mis->transport_data);
        mis->transport_data = mis->transport_cleanup = NULL;
    }
}

void migration_incoming_state_destroy(void)
{
    struct MigrationIncomingState *mis = migration_incoming_get_current();

    multifd_load_cleanup();
    compress_threads_load_cleanup();

    if (mis->to_src_file) {
        /* Tell source that we are done */
        migrate_send_rp_shut(mis, qemu_file_get_error(mis->from_src_file) != 0);
        qemu_fclose(mis->to_src_file);
        mis->to_src_file = NULL;
    }

    if (mis->from_src_file) {
        migration_ioc_unregister_yank_from_file(mis->from_src_file);
        qemu_fclose(mis->from_src_file);
        mis->from_src_file = NULL;
    }
    if (mis->postcopy_remote_fds) {
        g_array_free(mis->postcopy_remote_fds, TRUE);
        mis->postcopy_remote_fds = NULL;
    }

    migration_incoming_transport_cleanup(mis);
    qemu_event_reset(&mis->main_thread_load_event);

    if (mis->page_requested) {
        g_tree_destroy(mis->page_requested);
        mis->page_requested = NULL;
    }

    if (mis->postcopy_qemufile_dst) {
        migration_ioc_unregister_yank_from_file(mis->postcopy_qemufile_dst);
        qemu_fclose(mis->postcopy_qemufile_dst);
        mis->postcopy_qemufile_dst = NULL;
    }

    yank_unregister_instance(MIGRATION_YANK_INSTANCE);
}

static void migrate_generate_event(int new_state)
{
    if (migrate_events()) {
        qapi_event_send_migration(new_state);
    }
}

/*
 * Send a message on the return channel back to the source
 * of the migration.
 */
static int migrate_send_rp_message(MigrationIncomingState *mis,
                                   enum mig_rp_message_type message_type,
                                   uint16_t len, void *data)
{
    int ret = 0;

    trace_migrate_send_rp_message((int)message_type, len);
    QEMU_LOCK_GUARD(&mis->rp_mutex);

    /*
     * It's possible that the file handle got lost due to network
     * failures.
     */
    if (!mis->to_src_file) {
        ret = -EIO;
        return ret;
    }

    qemu_put_be16(mis->to_src_file, (unsigned int)message_type);
    qemu_put_be16(mis->to_src_file, len);
    qemu_put_buffer(mis->to_src_file, data, len);
    qemu_fflush(mis->to_src_file);

    /* It's possible that qemu file got error during sending */
    ret = qemu_file_get_error(mis->to_src_file);

    return ret;
}

/* Request one page from the source VM at the given start address.
 *   rb: the RAMBlock to request the page in
 *   Start: Address offset within the RB
 *   Len: Length in bytes required - must be a multiple of pagesize
 */
int migrate_send_rp_message_req_pages(MigrationIncomingState *mis,
                                      RAMBlock *rb, ram_addr_t start)
{
    uint8_t bufc[12 + 1 + 255]; /* start (8), len (4), rbname up to 256 */
    size_t msglen = 12; /* start + len */
    size_t len = qemu_ram_pagesize(rb);
    enum mig_rp_message_type msg_type;
    const char *rbname;
    int rbname_len;

    *(uint64_t *)bufc = cpu_to_be64((uint64_t)start);
    *(uint32_t *)(bufc + 8) = cpu_to_be32((uint32_t)len);

    /*
     * We maintain the last ramblock that we requested for page.  Note that we
     * don't need locking because this function will only be called within the
     * postcopy ram fault thread.
     */
    if (rb != mis->last_rb) {
        mis->last_rb = rb;

        rbname = qemu_ram_get_idstr(rb);
        rbname_len = strlen(rbname);

        assert(rbname_len < 256);

        bufc[msglen++] = rbname_len;
        memcpy(bufc + msglen, rbname, rbname_len);
        msglen += rbname_len;
        msg_type = MIG_RP_MSG_REQ_PAGES_ID;
    } else {
        msg_type = MIG_RP_MSG_REQ_PAGES;
    }

    return migrate_send_rp_message(mis, msg_type, msglen, bufc);
}

int migrate_send_rp_req_pages(MigrationIncomingState *mis,
                              RAMBlock *rb, ram_addr_t start, uint64_t haddr)
{
    void *aligned = (void *)(uintptr_t)ROUND_DOWN(haddr, qemu_ram_pagesize(rb));
    bool received = false;

    WITH_QEMU_LOCK_GUARD(&mis->page_request_mutex) {
        received = ramblock_recv_bitmap_test_byte_offset(rb, start);
        if (!received && !g_tree_lookup(mis->page_requested, aligned)) {
            /*
             * The page has not been received, and it's not yet in the page
             * request list.  Queue it.  Set the value of element to 1, so that
             * things like g_tree_lookup() will return TRUE (1) when found.
             */
            g_tree_insert(mis->page_requested, aligned, (gpointer)1);
            qatomic_inc(&mis->page_requested_count);
            trace_postcopy_page_req_add(aligned, mis->page_requested_count);
        }
    }

    /*
     * If the page is there, skip sending the message.  We don't even need the
     * lock because as long as the page arrived, it'll be there forever.
     */
    if (received) {
        return 0;
    }

    return migrate_send_rp_message_req_pages(mis, rb, start);
}

static bool migration_colo_enabled;
bool migration_incoming_colo_enabled(void)
{
    return migration_colo_enabled;
}

void migration_incoming_disable_colo(void)
{
    ram_block_discard_disable(false);
    migration_colo_enabled = false;
}

int migration_incoming_enable_colo(void)
{
#ifndef CONFIG_REPLICATION
    error_report("ENABLE_COLO command come in migration stream, but COLO "
                 "module is not built in");
    return -ENOTSUP;
#endif

    if (!migrate_colo()) {
        error_report("ENABLE_COLO command come in migration stream, but c-colo "
                     "capability is not set");
        return -EINVAL;
    }

    if (ram_block_discard_disable(true)) {
        error_report("COLO: cannot disable RAM discard");
        return -EBUSY;
    }
    migration_colo_enabled = true;
    return 0;
}

void migrate_add_address(SocketAddress *address)
{
    MigrationIncomingState *mis = migration_incoming_get_current();

    QAPI_LIST_PREPEND(mis->socket_address_list,
                      QAPI_CLONE(SocketAddress, address));
}

static void qemu_start_incoming_migration(const char *uri, Error **errp)
{
    const char *p = NULL;

    /* URI is not suitable for migration? */
    if (!migration_channels_and_uri_compatible(uri, errp)) {
        return;
    }

    qapi_event_send_migration(MIGRATION_STATUS_SETUP);
    if (strstart(uri, "tcp:", &p) ||
        strstart(uri, "unix:", NULL) ||
        strstart(uri, "vsock:", NULL)) {
        socket_start_incoming_migration(p ? p : uri, errp);
#ifdef CONFIG_RDMA
    } else if (strstart(uri, "rdma:", &p)) {
        rdma_start_incoming_migration(p, errp);
#endif
    } else if (strstart(uri, "exec:", &p)) {
        exec_start_incoming_migration(p, errp);
    } else if (strstart(uri, "fd:", &p)) {
        fd_start_incoming_migration(p, errp);
    } else {
        error_setg(errp, "unknown migration protocol: %s", uri);
    }
}

static void process_incoming_migration_bh(void *opaque)
{
    Error *local_err = NULL;
    MigrationIncomingState *mis = opaque;

    /* If capability late_block_activate is set:
     * Only fire up the block code now if we're going to restart the
     * VM, else 'cont' will do it.
     * This causes file locking to happen; so we don't want it to happen
     * unless we really are starting the VM.
     */
    if (!migrate_late_block_activate() ||
         (autostart && (!global_state_received() ||
            global_state_get_runstate() == RUN_STATE_RUNNING))) {
        /* Make sure all file formats throw away their mutable metadata.
         * If we get an error here, just don't restart the VM yet. */
        bdrv_activate_all(&local_err);
        if (local_err) {
            error_report_err(local_err);
            local_err = NULL;
            autostart = false;
        }
    }

    /*
     * This must happen after all error conditions are dealt with and
     * we're sure the VM is going to be running on this host.
     */
    qemu_announce_self(&mis->announce_timer, migrate_announce_params());

    multifd_load_shutdown();

    dirty_bitmap_mig_before_vm_start();

    if (!global_state_received() ||
        global_state_get_runstate() == RUN_STATE_RUNNING) {
        if (autostart) {
            vm_start();
        } else {
            runstate_set(RUN_STATE_PAUSED);
        }
    } else if (migration_incoming_colo_enabled()) {
        migration_incoming_disable_colo();
        vm_start();
    } else {
        runstate_set(global_state_get_runstate());
    }
    /*
     * This must happen after any state changes since as soon as an external
     * observer sees this event they might start to prod at the VM assuming
     * it's ready to use.
     */
    migrate_set_state(&mis->state, MIGRATION_STATUS_ACTIVE,
                      MIGRATION_STATUS_COMPLETED);
    qemu_bh_delete(mis->bh);
    migration_incoming_state_destroy();
}

static void coroutine_fn
process_incoming_migration_co(void *opaque)
{
    MigrationIncomingState *mis = migration_incoming_get_current();
    PostcopyState ps;
    int ret;

    assert(mis->from_src_file);

    if (compress_threads_load_setup(mis->from_src_file)) {
        error_report("Failed to setup decompress threads");
        goto fail;
    }

    mis->largest_page_size = qemu_ram_pagesize_largest();
    postcopy_state_set(POSTCOPY_INCOMING_NONE);
    migrate_set_state(&mis->state, MIGRATION_STATUS_NONE,
                      MIGRATION_STATUS_ACTIVE);

    mis->loadvm_co = qemu_coroutine_self();
    ret = qemu_loadvm_state(mis->from_src_file);
    mis->loadvm_co = NULL;

    ps = postcopy_state_get();
    trace_process_incoming_migration_co_end(ret, ps);
    if (ps != POSTCOPY_INCOMING_NONE) {
        if (ps == POSTCOPY_INCOMING_ADVISE) {
            /*
             * Where a migration had postcopy enabled (and thus went to advise)
             * but managed to complete within the precopy period, we can use
             * the normal exit.
             */
            postcopy_ram_incoming_cleanup(mis);
        } else if (ret >= 0) {
            /*
             * Postcopy was started, cleanup should happen at the end of the
             * postcopy thread.
             */
            trace_process_incoming_migration_co_postcopy_end_main();
            return;
        }
        /* Else if something went wrong then just fall out of the normal exit */
    }

    if (ret < 0) {
        error_report("load of migration failed: %s", strerror(-ret));
        goto fail;
    }

    if (colo_incoming_co() < 0) {
        goto fail;
    }

    mis->bh = qemu_bh_new(process_incoming_migration_bh, mis);
    qemu_bh_schedule(mis->bh);
    return;
fail:
    migrate_set_state(&mis->state, MIGRATION_STATUS_ACTIVE,
                      MIGRATION_STATUS_FAILED);
    qemu_fclose(mis->from_src_file);

    multifd_load_cleanup();
    compress_threads_load_cleanup();

    exit(EXIT_FAILURE);
}

/**
 * migration_incoming_setup: Setup incoming migration
 * @f: file for main migration channel
 * @errp: where to put errors
 *
 * Returns: %true on success, %false on error.
 */
static bool migration_incoming_setup(QEMUFile *f, Error **errp)
{
    MigrationIncomingState *mis = migration_incoming_get_current();

    if (!mis->from_src_file) {
        mis->from_src_file = f;
    }
    qemu_file_set_blocking(f, false);
    return true;
}

void migration_incoming_process(void)
{
    Coroutine *co = qemu_coroutine_create(process_incoming_migration_co, NULL);
    qemu_coroutine_enter(co);
}

/* Returns true if recovered from a paused migration, otherwise false */
static bool postcopy_try_recover(void)
{
    MigrationIncomingState *mis = migration_incoming_get_current();

    if (mis->state == MIGRATION_STATUS_POSTCOPY_PAUSED) {
        /* Resumed from a paused postcopy migration */

        /* This should be set already in migration_incoming_setup() */
        assert(mis->from_src_file);
        /* Postcopy has standalone thread to do vm load */
        qemu_file_set_blocking(mis->from_src_file, true);

        /* Re-configure the return path */
        mis->to_src_file = qemu_file_get_return_path(mis->from_src_file);

        migrate_set_state(&mis->state, MIGRATION_STATUS_POSTCOPY_PAUSED,
                          MIGRATION_STATUS_POSTCOPY_RECOVER);

        /*
         * Here, we only wake up the main loading thread (while the
         * rest threads will still be waiting), so that we can receive
         * commands from source now, and answer it if needed. The
         * rest threads will be woken up afterwards until we are sure
         * that source is ready to reply to page requests.
         */
        qemu_sem_post(&mis->postcopy_pause_sem_dst);
        return true;
    }

    return false;
}

void migration_fd_process_incoming(QEMUFile *f, Error **errp)
{
    if (!migration_incoming_setup(f, errp)) {
        return;
    }
    if (postcopy_try_recover()) {
        return;
    }
    migration_incoming_process();
}

/*
 * Returns true when we want to start a new incoming migration process,
 * false otherwise.
 */
static bool migration_should_start_incoming(bool main_channel)
{
    /* Multifd doesn't start unless all channels are established */
    if (migrate_multifd()) {
        return migration_has_all_channels();
    }

    /* Preempt channel only starts when the main channel is created */
    if (migrate_postcopy_preempt()) {
        return main_channel;
    }

    /*
     * For all the rest types of migration, we should only reach here when
     * it's the main channel that's being created, and we should always
     * proceed with this channel.
     */
    assert(main_channel);
    return true;
}

void migration_ioc_process_incoming(QIOChannel *ioc, Error **errp)
{
    MigrationIncomingState *mis = migration_incoming_get_current();
    Error *local_err = NULL;
    QEMUFile *f;
    bool default_channel = true;
    uint32_t channel_magic = 0;
    int ret = 0;

    if (migrate_multifd() && !migrate_postcopy_ram() &&
        qio_channel_has_feature(ioc, QIO_CHANNEL_FEATURE_READ_MSG_PEEK)) {
        /*
         * With multiple channels, it is possible that we receive channels
         * out of order on destination side, causing incorrect mapping of
         * source channels on destination side. Check channel MAGIC to
         * decide type of channel. Please note this is best effort, postcopy
         * preempt channel does not send any magic number so avoid it for
         * postcopy live migration. Also tls live migration already does
         * tls handshake while initializing main channel so with tls this
         * issue is not possible.
         */
        ret = migration_channel_read_peek(ioc, (void *)&channel_magic,
                                          sizeof(channel_magic), &local_err);

        if (ret != 0) {
            error_propagate(errp, local_err);
            return;
        }

        default_channel = (channel_magic == cpu_to_be32(QEMU_VM_FILE_MAGIC));
    } else {
        default_channel = !mis->from_src_file;
    }

    if (multifd_load_setup(errp) != 0) {
        error_setg(errp, "Failed to setup multifd channels");
        return;
    }

    if (default_channel) {
        f = qemu_file_new_input(ioc);

        if (!migration_incoming_setup(f, errp)) {
            return;
        }
    } else {
        /* Multiple connections */
        assert(migration_needs_multiple_sockets());
        if (migrate_multifd()) {
            multifd_recv_new_channel(ioc, &local_err);
        } else {
            assert(migrate_postcopy_preempt());
            f = qemu_file_new_input(ioc);
            postcopy_preempt_new_channel(mis, f);
        }
        if (local_err) {
            error_propagate(errp, local_err);
            return;
        }
    }

    if (migration_should_start_incoming(default_channel)) {
        /* If it's a recovery, we're done */
        if (postcopy_try_recover()) {
            return;
        }
        migration_incoming_process();
    }
}

/**
 * @migration_has_all_channels: We have received all channels that we need
 *
 * Returns true when we have got connections to all the channels that
 * we need for migration.
 */
bool migration_has_all_channels(void)
{
    MigrationIncomingState *mis = migration_incoming_get_current();

    if (!mis->from_src_file) {
        return false;
    }

    if (migrate_multifd()) {
        return multifd_recv_all_channels_created();
    }

    if (migrate_postcopy_preempt()) {
        return mis->postcopy_qemufile_dst != NULL;
    }

    return true;
}

int migrate_send_rp_switchover_ack(MigrationIncomingState *mis)
{
    return migrate_send_rp_message(mis, MIG_RP_MSG_SWITCHOVER_ACK, 0, NULL);
}

/*
 * Send a 'SHUT' message on the return channel with the given value
 * to indicate that we've finished with the RP.  Non-0 value indicates
 * error.
 */
void migrate_send_rp_shut(MigrationIncomingState *mis,
                          uint32_t value)
{
    uint32_t buf;

    buf = cpu_to_be32(value);
    migrate_send_rp_message(mis, MIG_RP_MSG_SHUT, sizeof(buf), &buf);
}

/*
 * Send a 'PONG' message on the return channel with the given value
 * (normally in response to a 'PING')
 */
void migrate_send_rp_pong(MigrationIncomingState *mis,
                          uint32_t value)
{
    uint32_t buf;

    buf = cpu_to_be32(value);
    migrate_send_rp_message(mis, MIG_RP_MSG_PONG, sizeof(buf), &buf);
}

void migrate_send_rp_recv_bitmap(MigrationIncomingState *mis,
                                 char *block_name)
{
    char buf[512];
    int len;
    int64_t res;

    /*
     * First, we send the header part. It contains only the len of
     * idstr, and the idstr itself.
     */
    len = strlen(block_name);
    buf[0] = len;
    memcpy(buf + 1, block_name, len);

    if (mis->state != MIGRATION_STATUS_POSTCOPY_RECOVER) {
        error_report("%s: MSG_RP_RECV_BITMAP only used for recovery",
                     __func__);
        return;
    }

    migrate_send_rp_message(mis, MIG_RP_MSG_RECV_BITMAP, len + 1, buf);

    /*
     * Next, we dump the received bitmap to the stream.
     *
     * TODO: currently we are safe since we are the only one that is
     * using the to_src_file handle (fault thread is still paused),
     * and it's ok even not taking the mutex. However the best way is
     * to take the lock before sending the message header, and release
     * the lock after sending the bitmap.
     */
    qemu_mutex_lock(&mis->rp_mutex);
    res = ramblock_recv_bitmap_send(mis->to_src_file, block_name);
    qemu_mutex_unlock(&mis->rp_mutex);

    trace_migrate_send_rp_recv_bitmap(block_name, res);
}

void migrate_send_rp_resume_ack(MigrationIncomingState *mis, uint32_t value)
{
    uint32_t buf;

    buf = cpu_to_be32(value);
    migrate_send_rp_message(mis, MIG_RP_MSG_RESUME_ACK, sizeof(buf), &buf);
}

/*
 * Return true if we're already in the middle of a migration
 * (i.e. any of the active or setup states)
 */
bool migration_is_setup_or_active(int state)
{
    switch (state) {
    case MIGRATION_STATUS_ACTIVE:
    case MIGRATION_STATUS_POSTCOPY_ACTIVE:
    case MIGRATION_STATUS_POSTCOPY_PAUSED:
    case MIGRATION_STATUS_POSTCOPY_RECOVER:
    case MIGRATION_STATUS_SETUP:
    case MIGRATION_STATUS_PRE_SWITCHOVER:
    case MIGRATION_STATUS_DEVICE:
    case MIGRATION_STATUS_WAIT_UNPLUG:
    case MIGRATION_STATUS_COLO:
        return true;

    default:
        return false;

    }
}

bool migration_is_running(int state)
{
    switch (state) {
    case MIGRATION_STATUS_ACTIVE:
    case MIGRATION_STATUS_POSTCOPY_ACTIVE:
    case MIGRATION_STATUS_POSTCOPY_PAUSED:
    case MIGRATION_STATUS_POSTCOPY_RECOVER:
    case MIGRATION_STATUS_SETUP:
    case MIGRATION_STATUS_PRE_SWITCHOVER:
    case MIGRATION_STATUS_DEVICE:
    case MIGRATION_STATUS_WAIT_UNPLUG:
    case MIGRATION_STATUS_CANCELLING:
        return true;

    default:
        return false;

    }
}

static bool migrate_show_downtime(MigrationState *s)
{
    return (s->state == MIGRATION_STATUS_COMPLETED) || migration_in_postcopy();
}

static void populate_time_info(MigrationInfo *info, MigrationState *s)
{
    info->has_status = true;
    info->has_setup_time = true;
    info->setup_time = s->setup_time;

    if (s->state == MIGRATION_STATUS_COMPLETED) {
        info->has_total_time = true;
        info->total_time = s->total_time;
    } else {
        info->has_total_time = true;
        info->total_time = qemu_clock_get_ms(QEMU_CLOCK_REALTIME) -
                           s->start_time;
    }

    if (migrate_show_downtime(s)) {
        info->has_downtime = true;
        info->downtime = s->downtime;
    } else {
        info->has_expected_downtime = true;
        info->expected_downtime = s->expected_downtime;
    }
}

static void populate_ram_info(MigrationInfo *info, MigrationState *s)
{
    size_t page_size = qemu_target_page_size();

    info->ram = g_malloc0(sizeof(*info->ram));
    info->ram->transferred = stat64_get(&mig_stats.transferred);
    info->ram->total = ram_bytes_total();
    info->ram->duplicate = stat64_get(&mig_stats.zero_pages);
    /* legacy value.  It is not used anymore */
    info->ram->skipped = 0;
    info->ram->normal = stat64_get(&mig_stats.normal_pages);
    info->ram->normal_bytes = info->ram->normal * page_size;
    info->ram->mbps = s->mbps;
    info->ram->dirty_sync_count =
        stat64_get(&mig_stats.dirty_sync_count);
    info->ram->dirty_sync_missed_zero_copy =
        stat64_get(&mig_stats.dirty_sync_missed_zero_copy);
    info->ram->postcopy_requests =
        stat64_get(&mig_stats.postcopy_requests);
    info->ram->page_size = page_size;
    info->ram->multifd_bytes = stat64_get(&mig_stats.multifd_bytes);
    info->ram->pages_per_second = s->pages_per_second;
    info->ram->precopy_bytes = stat64_get(&mig_stats.precopy_bytes);
    info->ram->downtime_bytes = stat64_get(&mig_stats.downtime_bytes);
    info->ram->postcopy_bytes = stat64_get(&mig_stats.postcopy_bytes);

    if (migrate_xbzrle()) {
        info->xbzrle_cache = g_malloc0(sizeof(*info->xbzrle_cache));
        info->xbzrle_cache->cache_size = migrate_xbzrle_cache_size();
        info->xbzrle_cache->bytes = xbzrle_counters.bytes;
        info->xbzrle_cache->pages = xbzrle_counters.pages;
        info->xbzrle_cache->cache_miss = xbzrle_counters.cache_miss;
        info->xbzrle_cache->cache_miss_rate = xbzrle_counters.cache_miss_rate;
        info->xbzrle_cache->encoding_rate = xbzrle_counters.encoding_rate;
        info->xbzrle_cache->overflow = xbzrle_counters.overflow;
    }

    if (migrate_compress()) {
        info->compression = g_malloc0(sizeof(*info->compression));
        info->compression->pages = compression_counters.pages;
        info->compression->busy = compression_counters.busy;
        info->compression->busy_rate = compression_counters.busy_rate;
        info->compression->compressed_size =
                                    compression_counters.compressed_size;
        info->compression->compression_rate =
                                    compression_counters.compression_rate;
    }

    if (cpu_throttle_active()) {
        info->has_cpu_throttle_percentage = true;
        info->cpu_throttle_percentage = cpu_throttle_get_percentage();
    }

    if (s->state != MIGRATION_STATUS_COMPLETED) {
        info->ram->remaining = ram_bytes_remaining();
        info->ram->dirty_pages_rate =
           stat64_get(&mig_stats.dirty_pages_rate);
    }

    if (migrate_dirty_limit() && dirtylimit_in_service()) {
        info->has_dirty_limit_throttle_time_per_round = true;
        info->dirty_limit_throttle_time_per_round =
                            dirtylimit_throttle_time_per_round();

        info->has_dirty_limit_ring_full_time = true;
        info->dirty_limit_ring_full_time = dirtylimit_ring_full_time();
    }
}

static void populate_disk_info(MigrationInfo *info)
{
    if (blk_mig_active()) {
        info->disk = g_malloc0(sizeof(*info->disk));
        info->disk->transferred = blk_mig_bytes_transferred();
        info->disk->remaining = blk_mig_bytes_remaining();
        info->disk->total = blk_mig_bytes_total();
    }
}

static void fill_source_migration_info(MigrationInfo *info)
{
    MigrationState *s = migrate_get_current();
    int state = qatomic_read(&s->state);
    GSList *cur_blocker = migration_blockers;

    info->blocked_reasons = NULL;

    /*
     * There are two types of reasons a migration might be blocked;
     * a) devices marked in VMState as non-migratable, and
     * b) Explicit migration blockers
     * We need to add both of them here.
     */
    qemu_savevm_non_migratable_list(&info->blocked_reasons);

    while (cur_blocker) {
        QAPI_LIST_PREPEND(info->blocked_reasons,
                          g_strdup(error_get_pretty(cur_blocker->data)));
        cur_blocker = g_slist_next(cur_blocker);
    }
    info->has_blocked_reasons = info->blocked_reasons != NULL;

    switch (state) {
    case MIGRATION_STATUS_NONE:
        /* no migration has happened ever */
        /* do not overwrite destination migration status */
        return;
    case MIGRATION_STATUS_SETUP:
        info->has_status = true;
        info->has_total_time = false;
        break;
    case MIGRATION_STATUS_ACTIVE:
    case MIGRATION_STATUS_CANCELLING:
    case MIGRATION_STATUS_POSTCOPY_ACTIVE:
    case MIGRATION_STATUS_PRE_SWITCHOVER:
    case MIGRATION_STATUS_DEVICE:
    case MIGRATION_STATUS_POSTCOPY_PAUSED:
    case MIGRATION_STATUS_POSTCOPY_RECOVER:
        /* TODO add some postcopy stats */
        populate_time_info(info, s);
        populate_ram_info(info, s);
        populate_disk_info(info);
        populate_vfio_info(info);
        break;
    case MIGRATION_STATUS_COLO:
        info->has_status = true;
        /* TODO: display COLO specific information (checkpoint info etc.) */
        break;
    case MIGRATION_STATUS_COMPLETED:
        populate_time_info(info, s);
        populate_ram_info(info, s);
        populate_vfio_info(info);
        break;
    case MIGRATION_STATUS_FAILED:
        info->has_status = true;
        if (s->error) {
            info->error_desc = g_strdup(error_get_pretty(s->error));
        }
        break;
    case MIGRATION_STATUS_CANCELLED:
        info->has_status = true;
        break;
    case MIGRATION_STATUS_WAIT_UNPLUG:
        info->has_status = true;
        break;
    }
    info->status = state;
}

static void fill_destination_migration_info(MigrationInfo *info)
{
    MigrationIncomingState *mis = migration_incoming_get_current();

    if (mis->socket_address_list) {
        info->has_socket_address = true;
        info->socket_address =
            QAPI_CLONE(SocketAddressList, mis->socket_address_list);
    }

    switch (mis->state) {
    case MIGRATION_STATUS_NONE:
        return;
    case MIGRATION_STATUS_SETUP:
    case MIGRATION_STATUS_CANCELLING:
    case MIGRATION_STATUS_CANCELLED:
    case MIGRATION_STATUS_ACTIVE:
    case MIGRATION_STATUS_POSTCOPY_ACTIVE:
    case MIGRATION_STATUS_POSTCOPY_PAUSED:
    case MIGRATION_STATUS_POSTCOPY_RECOVER:
    case MIGRATION_STATUS_FAILED:
    case MIGRATION_STATUS_COLO:
        info->has_status = true;
        break;
    case MIGRATION_STATUS_COMPLETED:
        info->has_status = true;
        fill_destination_postcopy_migration_info(info);
        break;
    }
    info->status = mis->state;
}

MigrationInfo *qmp_query_migrate(Error **errp)
{
    MigrationInfo *info = g_malloc0(sizeof(*info));

    fill_destination_migration_info(info);
    fill_source_migration_info(info);

    return info;
}

void qmp_migrate_start_postcopy(Error **errp)
{
    MigrationState *s = migrate_get_current();

    if (!migrate_postcopy()) {
        error_setg(errp, "Enable postcopy with migrate_set_capability before"
                         " the start of migration");
        return;
    }

    if (s->state == MIGRATION_STATUS_NONE) {
        error_setg(errp, "Postcopy must be started after migration has been"
                         " started");
        return;
    }
    /*
     * we don't error if migration has finished since that would be racy
     * with issuing this command.
     */
    qatomic_set(&s->start_postcopy, true);
}

/* shared migration helpers */

void migrate_set_state(int *state, int old_state, int new_state)
{
    assert(new_state < MIGRATION_STATUS__MAX);
    if (qatomic_cmpxchg(state, old_state, new_state) == old_state) {
        trace_migrate_set_state(MigrationStatus_str(new_state));
        migrate_generate_event(new_state);
    }
}

static void migrate_fd_cleanup(MigrationState *s)
{
    qemu_bh_delete(s->cleanup_bh);
    s->cleanup_bh = NULL;

    g_free(s->hostname);
    s->hostname = NULL;
    json_writer_free(s->vmdesc);
    s->vmdesc = NULL;

    qemu_savevm_state_cleanup();

    if (s->to_dst_file) {
        QEMUFile *tmp;

        trace_migrate_fd_cleanup();
        qemu_mutex_unlock_iothread();
        if (s->migration_thread_running) {
            qemu_thread_join(&s->thread);
            s->migration_thread_running = false;
        }
        qemu_mutex_lock_iothread();

        multifd_save_cleanup();
        qemu_mutex_lock(&s->qemu_file_lock);
        tmp = s->to_dst_file;
        s->to_dst_file = NULL;
        qemu_mutex_unlock(&s->qemu_file_lock);
        /*
         * Close the file handle without the lock to make sure the
         * critical section won't block for long.
         */
        migration_ioc_unregister_yank_from_file(tmp);
        qemu_fclose(tmp);
    }

    /*
     * We already cleaned up to_dst_file, so errors from the return
     * path might be due to that, ignore them.
     */
    await_return_path_close_on_source(s);

    assert(!migration_is_active(s));

    if (s->state == MIGRATION_STATUS_CANCELLING) {
        migrate_set_state(&s->state, MIGRATION_STATUS_CANCELLING,
                          MIGRATION_STATUS_CANCELLED);
    }

    if (s->error) {
        /* It is used on info migrate.  We can't free it */
        error_report_err(error_copy(s->error));
    }
    notifier_list_notify(&migration_state_notifiers, s);
    block_cleanup_parameters();
    yank_unregister_instance(MIGRATION_YANK_INSTANCE);
}

static void migrate_fd_cleanup_schedule(MigrationState *s)
{
    /*
     * Ref the state for bh, because it may be called when
     * there're already no other refs
     */
    object_ref(OBJECT(s));
    qemu_bh_schedule(s->cleanup_bh);
}

static void migrate_fd_cleanup_bh(void *opaque)
{
    MigrationState *s = opaque;
    migrate_fd_cleanup(s);
    object_unref(OBJECT(s));
}

void migrate_set_error(MigrationState *s, const Error *error)
{
    QEMU_LOCK_GUARD(&s->error_mutex);
    if (!s->error) {
        s->error = error_copy(error);
    }
}

static void migrate_error_free(MigrationState *s)
{
    QEMU_LOCK_GUARD(&s->error_mutex);
    if (s->error) {
        error_free(s->error);
        s->error = NULL;
    }
}

static void migrate_fd_error(MigrationState *s, const Error *error)
{
    trace_migrate_fd_error(error_get_pretty(error));
    assert(s->to_dst_file == NULL);
    migrate_set_state(&s->state, MIGRATION_STATUS_SETUP,
                      MIGRATION_STATUS_FAILED);
    migrate_set_error(s, error);
}

static void migrate_fd_cancel(MigrationState *s)
{
    int old_state ;

    trace_migrate_fd_cancel();

    WITH_QEMU_LOCK_GUARD(&s->qemu_file_lock) {
        if (s->rp_state.from_dst_file) {
            /* shutdown the rp socket, so causing the rp thread to shutdown */
            qemu_file_shutdown(s->rp_state.from_dst_file);
        }
    }

    do {
        old_state = s->state;
        if (!migration_is_running(old_state)) {
            break;
        }
        /* If the migration is paused, kick it out of the pause */
        if (old_state == MIGRATION_STATUS_PRE_SWITCHOVER) {
            qemu_sem_post(&s->pause_sem);
        }
        migrate_set_state(&s->state, old_state, MIGRATION_STATUS_CANCELLING);
    } while (s->state != MIGRATION_STATUS_CANCELLING);

    /*
     * If we're unlucky the migration code might be stuck somewhere in a
     * send/write while the network has failed and is waiting to timeout;
     * if we've got shutdown(2) available then we can force it to quit.
     */
    if (s->state == MIGRATION_STATUS_CANCELLING) {
        WITH_QEMU_LOCK_GUARD(&s->qemu_file_lock) {
            if (s->to_dst_file) {
                qemu_file_shutdown(s->to_dst_file);
            }
        }
    }
    if (s->state == MIGRATION_STATUS_CANCELLING && s->block_inactive) {
        Error *local_err = NULL;

        bdrv_activate_all(&local_err);
        if (local_err) {
            error_report_err(local_err);
        } else {
            s->block_inactive = false;
        }
    }
}

void add_migration_state_change_notifier(Notifier *notify)
{
    notifier_list_add(&migration_state_notifiers, notify);
}

void remove_migration_state_change_notifier(Notifier *notify)
{
    notifier_remove(notify);
}

bool migration_in_setup(MigrationState *s)
{
    return s->state == MIGRATION_STATUS_SETUP;
}

bool migration_has_finished(MigrationState *s)
{
    return s->state == MIGRATION_STATUS_COMPLETED;
}

bool migration_has_failed(MigrationState *s)
{
    return (s->state == MIGRATION_STATUS_CANCELLED ||
            s->state == MIGRATION_STATUS_FAILED);
}

bool migration_in_postcopy(void)
{
    MigrationState *s = migrate_get_current();

    switch (s->state) {
    case MIGRATION_STATUS_POSTCOPY_ACTIVE:
    case MIGRATION_STATUS_POSTCOPY_PAUSED:
    case MIGRATION_STATUS_POSTCOPY_RECOVER:
        return true;
    default:
        return false;
    }
}

bool migration_in_postcopy_after_devices(MigrationState *s)
{
    return migration_in_postcopy() && s->postcopy_after_devices;
}

bool migration_in_incoming_postcopy(void)
{
    PostcopyState ps = postcopy_state_get();

    return ps >= POSTCOPY_INCOMING_DISCARD && ps < POSTCOPY_INCOMING_END;
}

bool migration_incoming_postcopy_advised(void)
{
    PostcopyState ps = postcopy_state_get();

    return ps >= POSTCOPY_INCOMING_ADVISE && ps < POSTCOPY_INCOMING_END;
}

bool migration_in_bg_snapshot(void)
{
    MigrationState *s = migrate_get_current();

    return migrate_background_snapshot() &&
            migration_is_setup_or_active(s->state);
}

bool migration_is_idle(void)
{
    MigrationState *s = current_migration;

    if (!s) {
        return true;
    }

    switch (s->state) {
    case MIGRATION_STATUS_NONE:
    case MIGRATION_STATUS_CANCELLED:
    case MIGRATION_STATUS_COMPLETED:
    case MIGRATION_STATUS_FAILED:
        return true;
    case MIGRATION_STATUS_SETUP:
    case MIGRATION_STATUS_CANCELLING:
    case MIGRATION_STATUS_ACTIVE:
    case MIGRATION_STATUS_POSTCOPY_ACTIVE:
    case MIGRATION_STATUS_COLO:
    case MIGRATION_STATUS_PRE_SWITCHOVER:
    case MIGRATION_STATUS_DEVICE:
    case MIGRATION_STATUS_WAIT_UNPLUG:
        return false;
    case MIGRATION_STATUS__MAX:
        g_assert_not_reached();
    }

    return false;
}

bool migration_is_active(MigrationState *s)
{
    return (s->state == MIGRATION_STATUS_ACTIVE ||
            s->state == MIGRATION_STATUS_POSTCOPY_ACTIVE);
}

void migrate_init(MigrationState *s)
{
    /*
     * Reinitialise all migration state, except
     * parameters/capabilities that the user set, and
     * locks.
     */
    s->cleanup_bh = 0;
    s->vm_start_bh = 0;
    s->to_dst_file = NULL;
    s->state = MIGRATION_STATUS_NONE;
    s->rp_state.from_dst_file = NULL;
    s->rp_state.error = false;
    s->mbps = 0.0;
    s->pages_per_second = 0.0;
    s->downtime = 0;
    s->expected_downtime = 0;
    s->setup_time = 0;
    s->start_postcopy = false;
    s->postcopy_after_devices = false;
    s->migration_thread_running = false;
    error_free(s->error);
    s->error = NULL;
    s->hostname = NULL;

    migrate_set_state(&s->state, MIGRATION_STATUS_NONE, MIGRATION_STATUS_SETUP);

    s->start_time = qemu_clock_get_ms(QEMU_CLOCK_REALTIME);
    s->total_time = 0;
    s->vm_old_state = -1;
    s->iteration_initial_bytes = 0;
    s->threshold_size = 0;
    s->switchover_acked = false;
}

int migrate_add_blocker_internal(Error *reason, Error **errp)
{
    /* Snapshots are similar to migrations, so check RUN_STATE_SAVE_VM too. */
    if (runstate_check(RUN_STATE_SAVE_VM) || !migration_is_idle()) {
        error_propagate_prepend(errp, error_copy(reason),
                                "disallowing migration blocker "
                                "(migration/snapshot in progress) for: ");
        return -EBUSY;
    }

    migration_blockers = g_slist_prepend(migration_blockers, reason);
    return 0;
}

int migrate_add_blocker(Error *reason, Error **errp)
{
    if (only_migratable) {
        error_propagate_prepend(errp, error_copy(reason),
                                "disallowing migration blocker "
                                "(--only-migratable) for: ");
        return -EACCES;
    }

    return migrate_add_blocker_internal(reason, errp);
}

void migrate_del_blocker(Error *reason)
{
    migration_blockers = g_slist_remove(migration_blockers, reason);
}

void qmp_migrate_incoming(const char *uri, Error **errp)
{
    Error *local_err = NULL;
    static bool once = true;

    if (!once) {
        error_setg(errp, "The incoming migration has already been started");
        return;
    }
    if (!runstate_check(RUN_STATE_INMIGRATE)) {
        error_setg(errp, "'-incoming' was not specified on the command line");
        return;
    }

    if (!yank_register_instance(MIGRATION_YANK_INSTANCE, errp)) {
        return;
    }

    qemu_start_incoming_migration(uri, &local_err);

    if (local_err) {
        yank_unregister_instance(MIGRATION_YANK_INSTANCE);
        error_propagate(errp, local_err);
        return;
    }

    once = false;
}

void qmp_migrate_recover(const char *uri, Error **errp)
{
    MigrationIncomingState *mis = migration_incoming_get_current();

    /*
     * Don't even bother to use ERRP_GUARD() as it _must_ always be set by
     * callers (no one should ignore a recover failure); if there is, it's a
     * programming error.
     */
    assert(errp);

    if (mis->state != MIGRATION_STATUS_POSTCOPY_PAUSED) {
        error_setg(errp, "Migrate recover can only be run "
                   "when postcopy is paused.");
        return;
    }

    /* If there's an existing transport, release it */
    migration_incoming_transport_cleanup(mis);

    /*
     * Note that this call will never start a real migration; it will
     * only re-setup the migration stream and poke existing migration
     * to continue using that newly established channel.
     */
    qemu_start_incoming_migration(uri, errp);
}

void qmp_migrate_pause(Error **errp)
{
    MigrationState *ms = migrate_get_current();
    MigrationIncomingState *mis = migration_incoming_get_current();
    int ret = 0;

    if (ms->state == MIGRATION_STATUS_POSTCOPY_ACTIVE) {
        /* Source side, during postcopy */
        qemu_mutex_lock(&ms->qemu_file_lock);
        if (ms->to_dst_file) {
            ret = qemu_file_shutdown(ms->to_dst_file);
        }
        qemu_mutex_unlock(&ms->qemu_file_lock);
        if (ret) {
            error_setg(errp, "Failed to pause source migration");
        }
        return;
    }

    if (mis->state == MIGRATION_STATUS_POSTCOPY_ACTIVE) {
        ret = qemu_file_shutdown(mis->from_src_file);
        if (ret) {
            error_setg(errp, "Failed to pause destination migration");
        }
        return;
    }

    error_setg(errp, "migrate-pause is currently only supported "
               "during postcopy-active state");
}

bool migration_is_blocked(Error **errp)
{
    if (qemu_savevm_state_blocked(errp)) {
        return true;
    }

    if (migration_blockers) {
        error_propagate(errp, error_copy(migration_blockers->data));
        return true;
    }

    return false;
}

/* Returns true if continue to migrate, or false if error detected */
static bool migrate_prepare(MigrationState *s, bool blk, bool blk_inc,
                            bool resume, Error **errp)
{
    Error *local_err = NULL;

    if (resume) {
        if (s->state != MIGRATION_STATUS_POSTCOPY_PAUSED) {
            error_setg(errp, "Cannot resume if there is no "
                       "paused migration");
            return false;
        }

        /*
         * Postcopy recovery won't work well with release-ram
         * capability since release-ram will drop the page buffer as
         * long as the page is put into the send buffer.  So if there
         * is a network failure happened, any page buffers that have
         * not yet reached the destination VM but have already been
         * sent from the source VM will be lost forever.  Let's refuse
         * the client from resuming such a postcopy migration.
         * Luckily release-ram was designed to only be used when src
         * and destination VMs are on the same host, so it should be
         * fine.
         */
        if (migrate_release_ram()) {
            error_setg(errp, "Postcopy recovery cannot work "
                       "when release-ram capability is set");
            return false;
        }

        /* This is a resume, skip init status */
        return true;
    }

    if (migration_is_running(s->state)) {
        error_setg(errp, QERR_MIGRATION_ACTIVE);
        return false;
    }

    if (runstate_check(RUN_STATE_INMIGRATE)) {
        error_setg(errp, "Guest is waiting for an incoming migration");
        return false;
    }

    if (runstate_check(RUN_STATE_POSTMIGRATE)) {
        error_setg(errp, "Can't migrate the vm that was paused due to "
                   "previous migration");
        return false;
    }

    if (migration_is_blocked(errp)) {
        return false;
    }

    if (blk || blk_inc) {
        if (migrate_colo()) {
            error_setg(errp, "No disk migration is required in COLO mode");
            return false;
        }
        if (migrate_block() || migrate_block_incremental()) {
            error_setg(errp, "Command options are incompatible with "
                       "current migration capabilities");
            return false;
        }
        if (!migrate_cap_set(MIGRATION_CAPABILITY_BLOCK, true, &local_err)) {
            error_propagate(errp, local_err);
            return false;
        }
        s->must_remove_block_options = true;
    }

    if (blk_inc) {
        migrate_set_block_incremental(true);
    }

    migrate_init(s);
    /*
     * set mig_stats compression_counters memory to zero for a
     * new migration
     */
    memset(&mig_stats, 0, sizeof(mig_stats));
    memset(&compression_counters, 0, sizeof(compression_counters));
    reset_vfio_bytes_transferred();

    return true;
}

void qmp_migrate(const char *uri, bool has_blk, bool blk,
                 bool has_inc, bool inc, bool has_detach, bool detach,
                 bool has_resume, bool resume, Error **errp)
{
    bool resume_requested;
    Error *local_err = NULL;
    MigrationState *s = migrate_get_current();
    const char *p = NULL;

    /* URI is not suitable for migration? */
    if (!migration_channels_and_uri_compatible(uri, errp)) {
        return;
    }

    resume_requested = has_resume && resume;
    if (!migrate_prepare(s, has_blk && blk, has_inc && inc,
                         resume_requested, errp)) {
        /* Error detected, put into errp */
        return;
    }

    if (!resume_requested) {
        if (!yank_register_instance(MIGRATION_YANK_INSTANCE, errp)) {
            return;
        }
    }

    if (strstart(uri, "tcp:", &p) ||
        strstart(uri, "unix:", NULL) ||
        strstart(uri, "vsock:", NULL)) {
        socket_start_outgoing_migration(s, p ? p : uri, &local_err);
#ifdef CONFIG_RDMA
    } else if (strstart(uri, "rdma:", &p)) {
        rdma_start_outgoing_migration(s, p, &local_err);
#endif
    } else if (strstart(uri, "exec:", &p)) {
        exec_start_outgoing_migration(s, p, &local_err);
    } else if (strstart(uri, "fd:", &p)) {
        fd_start_outgoing_migration(s, p, &local_err);
    } else {
        if (!resume_requested) {
            yank_unregister_instance(MIGRATION_YANK_INSTANCE);
        }
        error_setg(&local_err, QERR_INVALID_PARAMETER_VALUE, "uri",
                   "a valid migration protocol");
        migrate_set_state(&s->state, MIGRATION_STATUS_SETUP,
                          MIGRATION_STATUS_FAILED);
        block_cleanup_parameters();
        return;
    }

    if (local_err) {
        if (!resume_requested) {
            yank_unregister_instance(MIGRATION_YANK_INSTANCE);
        }
        migrate_fd_error(s, local_err);
        error_propagate(errp, local_err);
        return;
    }
}

void qmp_migrate_cancel(Error **errp)
{
    migration_cancel(NULL);
}

void qmp_migrate_continue(MigrationStatus state, Error **errp)
{
    MigrationState *s = migrate_get_current();
    if (s->state != state) {
        error_setg(errp,  "Migration not in expected state: %s",
                   MigrationStatus_str(s->state));
        return;
    }
    qemu_sem_post(&s->pause_sem);
}

/* migration thread support */
/*
 * Something bad happened to the RP stream, mark an error
 * The caller shall print or trace something to indicate why
 */
static void mark_source_rp_bad(MigrationState *s)
{
    s->rp_state.error = true;
}

static struct rp_cmd_args {
    ssize_t     len; /* -1 = variable */
    const char *name;
} rp_cmd_args[] = {
    [MIG_RP_MSG_INVALID]        = { .len = -1, .name = "INVALID" },
    [MIG_RP_MSG_SHUT]           = { .len =  4, .name = "SHUT" },
    [MIG_RP_MSG_PONG]           = { .len =  4, .name = "PONG" },
    [MIG_RP_MSG_REQ_PAGES]      = { .len = 12, .name = "REQ_PAGES" },
    [MIG_RP_MSG_REQ_PAGES_ID]   = { .len = -1, .name = "REQ_PAGES_ID" },
    [MIG_RP_MSG_RECV_BITMAP]    = { .len = -1, .name = "RECV_BITMAP" },
    [MIG_RP_MSG_RESUME_ACK]     = { .len =  4, .name = "RESUME_ACK" },
    [MIG_RP_MSG_SWITCHOVER_ACK] = { .len =  0, .name = "SWITCHOVER_ACK" },
    [MIG_RP_MSG_MAX]            = { .len = -1, .name = "MAX" },
};

/*
 * Process a request for pages received on the return path,
 * We're allowed to send more than requested (e.g. to round to our page size)
 * and we don't need to send pages that have already been sent.
 */
static void migrate_handle_rp_req_pages(MigrationState *ms, const char* rbname,
                                       ram_addr_t start, size_t len)
{
    long our_host_ps = qemu_real_host_page_size();

    trace_migrate_handle_rp_req_pages(rbname, start, len);

    /*
     * Since we currently insist on matching page sizes, just sanity check
     * we're being asked for whole host pages.
     */
    if (!QEMU_IS_ALIGNED(start, our_host_ps) ||
        !QEMU_IS_ALIGNED(len, our_host_ps)) {
        error_report("%s: Misaligned page request, start: " RAM_ADDR_FMT
                     " len: %zd", __func__, start, len);
        mark_source_rp_bad(ms);
        return;
    }

    if (ram_save_queue_pages(rbname, start, len)) {
        mark_source_rp_bad(ms);
    }
}

static int migrate_handle_rp_recv_bitmap(MigrationState *s, char *block_name)
{
    RAMBlock *block = qemu_ram_block_by_name(block_name);

    if (!block) {
        error_report("%s: invalid block name '%s'", __func__, block_name);
        return -EINVAL;
    }

    /* Fetch the received bitmap and refresh the dirty bitmap */
    return ram_dirty_bitmap_reload(s, block);
}

static int migrate_handle_rp_resume_ack(MigrationState *s, uint32_t value)
{
    trace_source_return_path_thread_resume_ack(value);

    if (value != MIGRATION_RESUME_ACK_VALUE) {
        error_report("%s: illegal resume_ack value %"PRIu32,
                     __func__, value);
        return -1;
    }

    /* Now both sides are active. */
    migrate_set_state(&s->state, MIGRATION_STATUS_POSTCOPY_RECOVER,
                      MIGRATION_STATUS_POSTCOPY_ACTIVE);

    /* Notify send thread that time to continue send pages */
    qemu_sem_post(&s->rp_state.rp_sem);

    return 0;
}

/*
 * Release ms->rp_state.from_dst_file (and postcopy_qemufile_src if
 * existed) in a safe way.
 */
static void migration_release_dst_files(MigrationState *ms)
{
    QEMUFile *file;

    WITH_QEMU_LOCK_GUARD(&ms->qemu_file_lock) {
        /*
         * Reset the from_dst_file pointer first before releasing it, as we
         * can't block within lock section
         */
        file = ms->rp_state.from_dst_file;
        ms->rp_state.from_dst_file = NULL;
    }

    /*
     * Do the same to postcopy fast path socket too if there is.  No
     * locking needed because this qemufile should only be managed by
     * return path thread.
     */
    if (ms->postcopy_qemufile_src) {
        migration_ioc_unregister_yank_from_file(ms->postcopy_qemufile_src);
        qemu_file_shutdown(ms->postcopy_qemufile_src);
        qemu_fclose(ms->postcopy_qemufile_src);
        ms->postcopy_qemufile_src = NULL;
    }

    qemu_fclose(file);
}

/*
 * Handles messages sent on the return path towards the source VM
 *
 */
static void *source_return_path_thread(void *opaque)
{
    MigrationState *ms = opaque;
    QEMUFile *rp = ms->rp_state.from_dst_file;
    uint16_t header_len, header_type;
    uint8_t buf[512];
    uint32_t tmp32, sibling_error;
    ram_addr_t start = 0; /* =0 to silence warning */
    size_t  len = 0, expected_len;
    int res;

    trace_source_return_path_thread_entry();
    rcu_register_thread();

    while (!ms->rp_state.error && !qemu_file_get_error(rp) &&
           migration_is_setup_or_active(ms->state)) {
        trace_source_return_path_thread_loop_top();
        header_type = qemu_get_be16(rp);
        header_len = qemu_get_be16(rp);

        if (qemu_file_get_error(rp)) {
            mark_source_rp_bad(ms);
            goto out;
        }

        if (header_type >= MIG_RP_MSG_MAX ||
            header_type == MIG_RP_MSG_INVALID) {
            error_report("RP: Received invalid message 0x%04x length 0x%04x",
                         header_type, header_len);
            mark_source_rp_bad(ms);
            goto out;
        }

        if ((rp_cmd_args[header_type].len != -1 &&
            header_len != rp_cmd_args[header_type].len) ||
            header_len > sizeof(buf)) {
            error_report("RP: Received '%s' message (0x%04x) with"
                         "incorrect length %d expecting %zu",
                         rp_cmd_args[header_type].name, header_type, header_len,
                         (size_t)rp_cmd_args[header_type].len);
            mark_source_rp_bad(ms);
            goto out;
        }

        /* We know we've got a valid header by this point */
        res = qemu_get_buffer(rp, buf, header_len);
        if (res != header_len) {
            error_report("RP: Failed reading data for message 0x%04x"
                         " read %d expected %d",
                         header_type, res, header_len);
            mark_source_rp_bad(ms);
            goto out;
        }

        /* OK, we have the message and the data */
        switch (header_type) {
        case MIG_RP_MSG_SHUT:
            sibling_error = ldl_be_p(buf);
            trace_source_return_path_thread_shut(sibling_error);
            if (sibling_error) {
                error_report("RP: Sibling indicated error %d", sibling_error);
                mark_source_rp_bad(ms);
            }
            /*
             * We'll let the main thread deal with closing the RP
             * we could do a shutdown(2) on it, but we're the only user
             * anyway, so there's nothing gained.
             */
            goto out;

        case MIG_RP_MSG_PONG:
            tmp32 = ldl_be_p(buf);
            trace_source_return_path_thread_pong(tmp32);
            qemu_sem_post(&ms->rp_state.rp_pong_acks);
            break;

        case MIG_RP_MSG_REQ_PAGES:
            start = ldq_be_p(buf);
            len = ldl_be_p(buf + 8);
            migrate_handle_rp_req_pages(ms, NULL, start, len);
            break;

        case MIG_RP_MSG_REQ_PAGES_ID:
            expected_len = 12 + 1; /* header + termination */

            if (header_len >= expected_len) {
                start = ldq_be_p(buf);
                len = ldl_be_p(buf + 8);
                /* Now we expect an idstr */
                tmp32 = buf[12]; /* Length of the following idstr */
                buf[13 + tmp32] = '\0';
                expected_len += tmp32;
            }
            if (header_len != expected_len) {
                error_report("RP: Req_Page_id with length %d expecting %zd",
                             header_len, expected_len);
                mark_source_rp_bad(ms);
                goto out;
            }
            migrate_handle_rp_req_pages(ms, (char *)&buf[13], start, len);
            break;

        case MIG_RP_MSG_RECV_BITMAP:
            if (header_len < 1) {
                error_report("%s: missing block name", __func__);
                mark_source_rp_bad(ms);
                goto out;
            }
            /* Format: len (1B) + idstr (<255B). This ends the idstr. */
            buf[buf[0] + 1] = '\0';
            if (migrate_handle_rp_recv_bitmap(ms, (char *)(buf + 1))) {
                mark_source_rp_bad(ms);
                goto out;
            }
            break;

        case MIG_RP_MSG_RESUME_ACK:
            tmp32 = ldl_be_p(buf);
            if (migrate_handle_rp_resume_ack(ms, tmp32)) {
                mark_source_rp_bad(ms);
                goto out;
            }
            break;

        case MIG_RP_MSG_SWITCHOVER_ACK:
            ms->switchover_acked = true;
            trace_source_return_path_thread_switchover_acked();
            break;

        default:
            break;
        }
    }

out:
    if (qemu_file_get_error(rp)) {
        trace_source_return_path_thread_bad_end();
        mark_source_rp_bad(ms);
    }

    trace_source_return_path_thread_end();
    rcu_unregister_thread();
    return NULL;
}

static int open_return_path_on_source(MigrationState *ms)
{
    ms->rp_state.from_dst_file = qemu_file_get_return_path(ms->to_dst_file);
    if (!ms->rp_state.from_dst_file) {
        return -1;
    }

    trace_open_return_path_on_source();

    qemu_thread_create(&ms->rp_state.rp_thread, "return path",
                       source_return_path_thread, ms, QEMU_THREAD_JOINABLE);
    ms->rp_state.rp_thread_created = true;

    trace_open_return_path_on_source_continue();

    return 0;
}

/* Returns 0 if the RP was ok, otherwise there was an error on the RP */
static int await_return_path_close_on_source(MigrationState *ms)
{
    int ret;

    if (!ms->rp_state.rp_thread_created) {
        return 0;
    }

    trace_migration_return_path_end_before();

    /*
     * If this is a normal exit then the destination will send a SHUT
     * and the rp_thread will exit, however if there's an error we
     * need to cause it to exit. shutdown(2), if we have it, will
     * cause it to unblock if it's stuck waiting for the destination.
     */
    WITH_QEMU_LOCK_GUARD(&ms->qemu_file_lock) {
        if (ms->to_dst_file && ms->rp_state.from_dst_file &&
            qemu_file_get_error(ms->to_dst_file)) {
            qemu_file_shutdown(ms->rp_state.from_dst_file);
        }
    }

    trace_await_return_path_close_on_source_joining();
    qemu_thread_join(&ms->rp_state.rp_thread);
    ms->rp_state.rp_thread_created = false;
    trace_await_return_path_close_on_source_close();

    ret = ms->rp_state.error;
    ms->rp_state.error = false;

    migration_release_dst_files(ms);

    trace_migration_return_path_end_after(ret);
    return ret;
}

static inline void
migration_wait_main_channel(MigrationState *ms)
{
    /* Wait until one PONG message received */
    qemu_sem_wait(&ms->rp_state.rp_pong_acks);
}

/*
 * Switch from normal iteration to postcopy
 * Returns non-0 on error
 */
static int postcopy_start(MigrationState *ms, Error **errp)
{
    int ret;
    QIOChannelBuffer *bioc;
    QEMUFile *fb;
    int64_t time_at_stop = qemu_clock_get_ms(QEMU_CLOCK_REALTIME);
    uint64_t bandwidth = migrate_max_postcopy_bandwidth();
    bool restart_block = false;
    int cur_state = MIGRATION_STATUS_ACTIVE;

    if (migrate_postcopy_preempt()) {
        migration_wait_main_channel(ms);
        if (postcopy_preempt_establish_channel(ms)) {
            migrate_set_state(&ms->state, ms->state, MIGRATION_STATUS_FAILED);
            return -1;
        }
    }

    if (!migrate_pause_before_switchover()) {
        migrate_set_state(&ms->state, MIGRATION_STATUS_ACTIVE,
                          MIGRATION_STATUS_POSTCOPY_ACTIVE);
    }

    trace_postcopy_start();
    qemu_mutex_lock_iothread();
    trace_postcopy_start_set_run();

    qemu_system_wakeup_request(QEMU_WAKEUP_REASON_OTHER, NULL);
    global_state_store();
    ret = vm_stop_force_state(RUN_STATE_FINISH_MIGRATE);
    if (ret < 0) {
        goto fail;
    }

    ret = migration_maybe_pause(ms, &cur_state,
                                MIGRATION_STATUS_POSTCOPY_ACTIVE);
    if (ret < 0) {
        goto fail;
    }

    ret = bdrv_inactivate_all();
    if (ret < 0) {
        goto fail;
    }
    restart_block = true;

    /*
     * Cause any non-postcopiable, but iterative devices to
     * send out their final data.
     */
    qemu_savevm_state_complete_precopy(ms->to_dst_file, true, false);

    /*
     * in Finish migrate and with the io-lock held everything should
     * be quiet, but we've potentially still got dirty pages and we
     * need to tell the destination to throw any pages it's already received
     * that are dirty
     */
    if (migrate_postcopy_ram()) {
        ram_postcopy_send_discard_bitmap(ms);
    }

    /*
     * send rest of state - note things that are doing postcopy
     * will notice we're in POSTCOPY_ACTIVE and not actually
     * wrap their state up here
     */
    migration_rate_set(bandwidth);
    if (migrate_postcopy_ram()) {
        /* Ping just for debugging, helps line traces up */
        qemu_savevm_send_ping(ms->to_dst_file, 2);
    }

    /*
     * While loading the device state we may trigger page transfer
     * requests and the fd must be free to process those, and thus
     * the destination must read the whole device state off the fd before
     * it starts processing it.  Unfortunately the ad-hoc migration format
     * doesn't allow the destination to know the size to read without fully
     * parsing it through each devices load-state code (especially the open
     * coded devices that use get/put).
     * So we wrap the device state up in a package with a length at the start;
     * to do this we use a qemu_buf to hold the whole of the device state.
     */
    bioc = qio_channel_buffer_new(4096);
    qio_channel_set_name(QIO_CHANNEL(bioc), "migration-postcopy-buffer");
    fb = qemu_file_new_output(QIO_CHANNEL(bioc));
    object_unref(OBJECT(bioc));

    /*
     * Make sure the receiver can get incoming pages before we send the rest
     * of the state
     */
    qemu_savevm_send_postcopy_listen(fb);

    qemu_savevm_state_complete_precopy(fb, false, false);
    if (migrate_postcopy_ram()) {
        qemu_savevm_send_ping(fb, 3);
    }

    qemu_savevm_send_postcopy_run(fb);

    /* <><> end of stuff going into the package */

    /* Last point of recovery; as soon as we send the package the destination
     * can open devices and potentially start running.
     * Lets just check again we've not got any errors.
     */
    ret = qemu_file_get_error(ms->to_dst_file);
    if (ret) {
        error_setg(errp, "postcopy_start: Migration stream errored (pre package)");
        goto fail_closefb;
    }

    restart_block = false;

    /* Now send that blob */
    if (qemu_savevm_send_packaged(ms->to_dst_file, bioc->data, bioc->usage)) {
        goto fail_closefb;
    }
    qemu_fclose(fb);

    /* Send a notify to give a chance for anything that needs to happen
     * at the transition to postcopy and after the device state; in particular
     * spice needs to trigger a transition now
     */
    ms->postcopy_after_devices = true;
    notifier_list_notify(&migration_state_notifiers, ms);

    ms->downtime =  qemu_clock_get_ms(QEMU_CLOCK_REALTIME) - time_at_stop;

    qemu_mutex_unlock_iothread();

    if (migrate_postcopy_ram()) {
        /*
         * Although this ping is just for debug, it could potentially be
         * used for getting a better measurement of downtime at the source.
         */
        qemu_savevm_send_ping(ms->to_dst_file, 4);
    }

    if (migrate_release_ram()) {
        ram_postcopy_migrated_memory_release(ms);
    }

    ret = qemu_file_get_error(ms->to_dst_file);
    if (ret) {
        error_setg(errp, "postcopy_start: Migration stream errored");
        migrate_set_state(&ms->state, MIGRATION_STATUS_POSTCOPY_ACTIVE,
                              MIGRATION_STATUS_FAILED);
    }

    trace_postcopy_preempt_enabled(migrate_postcopy_preempt());

    return ret;

fail_closefb:
    qemu_fclose(fb);
fail:
    migrate_set_state(&ms->state, MIGRATION_STATUS_POSTCOPY_ACTIVE,
                          MIGRATION_STATUS_FAILED);
    if (restart_block) {
        /* A failure happened early enough that we know the destination hasn't
         * accessed block devices, so we're safe to recover.
         */
        Error *local_err = NULL;

        bdrv_activate_all(&local_err);
        if (local_err) {
            error_report_err(local_err);
        }
    }
    qemu_mutex_unlock_iothread();
    return -1;
}

/**
 * migration_maybe_pause: Pause if required to by
 * migrate_pause_before_switchover called with the iothread locked
 * Returns: 0 on success
 */
static int migration_maybe_pause(MigrationState *s,
                                 int *current_active_state,
                                 int new_state)
{
    if (!migrate_pause_before_switchover()) {
        return 0;
    }

    /* Since leaving this state is not atomic with posting the semaphore
     * it's possible that someone could have issued multiple migrate_continue
     * and the semaphore is incorrectly positive at this point;
     * the docs say it's undefined to reinit a semaphore that's already
     * init'd, so use timedwait to eat up any existing posts.
     */
    while (qemu_sem_timedwait(&s->pause_sem, 1) == 0) {
        /* This block intentionally left blank */
    }

    /*
     * If the migration is cancelled when it is in the completion phase,
     * the migration state is set to MIGRATION_STATUS_CANCELLING.
     * So we don't need to wait a semaphore, otherwise we would always
     * wait for the 'pause_sem' semaphore.
     */
    if (s->state != MIGRATION_STATUS_CANCELLING) {
        qemu_mutex_unlock_iothread();
        migrate_set_state(&s->state, *current_active_state,
                          MIGRATION_STATUS_PRE_SWITCHOVER);
        qemu_sem_wait(&s->pause_sem);
        migrate_set_state(&s->state, MIGRATION_STATUS_PRE_SWITCHOVER,
                          new_state);
        *current_active_state = new_state;
        qemu_mutex_lock_iothread();
    }

    return s->state == new_state ? 0 : -EINVAL;
}

/**
 * migration_completion: Used by migration_thread when there's not much left.
 *   The caller 'breaks' the loop when this returns.
 *
 * @s: Current migration state
 */
static void migration_completion(MigrationState *s)
{
    int ret;
    int current_active_state = s->state;

    if (s->state == MIGRATION_STATUS_ACTIVE) {
        qemu_mutex_lock_iothread();
        s->downtime_start = qemu_clock_get_ms(QEMU_CLOCK_REALTIME);
        qemu_system_wakeup_request(QEMU_WAKEUP_REASON_OTHER, NULL);
<<<<<<< HEAD
        s->vm_was_running = runstate_is_running();
        ret = global_state_store();

        if (!ret) {
            ret = vm_stop_force_state(RUN_STATE_FINISH_MIGRATE);
            trace_migration_completion_vm_stop(ret);
            if (ret >= 0) {
                ret = migration_maybe_pause(s, &current_active_state,
                                            MIGRATION_STATUS_DEVICE);
            }
            if (ret >= 0) {
                /*
                 * Inactivate disks except in COLO, and track that we
                 * have done so in order to remember to reactivate
                 * them if migration fails or is cancelled.
                 */
                s->block_inactive = !migrate_colo_enabled();
                qemu_file_set_rate_limit(s->to_dst_file, INT64_MAX);
                ret = qemu_savevm_state_complete_precopy(s->to_dst_file, false,
                                                         s->block_inactive);
            }
=======

        s->vm_old_state = runstate_get();
        global_state_store();

        ret = vm_stop_force_state(RUN_STATE_FINISH_MIGRATE);
        trace_migration_completion_vm_stop(ret);
        if (ret >= 0) {
            ret = migration_maybe_pause(s, &current_active_state,
                                        MIGRATION_STATUS_DEVICE);
        }
        if (ret >= 0) {
            /*
             * Inactivate disks except in COLO, and track that we
             * have done so in order to remember to reactivate
             * them if migration fails or is cancelled.
             */
            s->block_inactive = !migrate_colo();
            migration_rate_set(RATE_LIMIT_DISABLED);
            ret = qemu_savevm_state_complete_precopy(s->to_dst_file, false,
                                                     s->block_inactive);
>>>>>>> 78385bc7
        }

        qemu_mutex_unlock_iothread();

        if (ret < 0) {
            goto fail;
        }
    } else if (s->state == MIGRATION_STATUS_POSTCOPY_ACTIVE) {
        trace_migration_completion_postcopy_end();

        qemu_mutex_lock_iothread();
        qemu_savevm_state_complete_postcopy(s->to_dst_file);
        qemu_mutex_unlock_iothread();

        /*
         * Shutdown the postcopy fast path thread.  This is only needed
         * when dest QEMU binary is old (7.1/7.2).  QEMU 8.0+ doesn't need
         * this.
         */
        if (migrate_postcopy_preempt() && s->preempt_pre_7_2) {
            postcopy_preempt_shutdown_file(s);
        }

        trace_migration_completion_postcopy_end_after_complete();
    } else {
        goto fail;
    }

<<<<<<< HEAD
    /*
     * If rp was opened we must clean up the thread before
     * cleaning everything else up (since if there are no failures
     * it will wait for the destination to send it's status in
     * a SHUT command).
     */
    if (s->rp_state.rp_thread_created) {
        int rp_error;
        trace_migration_return_path_end_before();
        rp_error = await_return_path_close_on_source(s);
        trace_migration_return_path_end_after(rp_error);
        if (rp_error) {
            goto fail;
        }
=======
    if (await_return_path_close_on_source(s)) {
        goto fail;
>>>>>>> 78385bc7
    }

    if (qemu_file_get_error(s->to_dst_file)) {
        trace_migration_completion_file_err();
        goto fail;
    }

    if (migrate_colo() && s->state == MIGRATION_STATUS_ACTIVE) {
        /* COLO does not support postcopy */
        migrate_set_state(&s->state, MIGRATION_STATUS_ACTIVE,
                          MIGRATION_STATUS_COLO);
    } else {
        migrate_set_state(&s->state, current_active_state,
                          MIGRATION_STATUS_COMPLETED);
    }

    return;

fail:
    if (s->block_inactive && (s->state == MIGRATION_STATUS_ACTIVE ||
                              s->state == MIGRATION_STATUS_DEVICE)) {
        /*
         * If not doing postcopy, vm_start() will be called: let's
         * regain control on images.
         */
        Error *local_err = NULL;

        qemu_mutex_lock_iothread();
        bdrv_activate_all(&local_err);
        if (local_err) {
            error_report_err(local_err);
        } else {
            s->block_inactive = false;
        }
        qemu_mutex_unlock_iothread();
    }

    migrate_set_state(&s->state, current_active_state,
                      MIGRATION_STATUS_FAILED);
}

/**
 * bg_migration_completion: Used by bg_migration_thread when after all the
 *   RAM has been saved. The caller 'breaks' the loop when this returns.
 *
 * @s: Current migration state
 */
static void bg_migration_completion(MigrationState *s)
{
    int current_active_state = s->state;

    if (s->state == MIGRATION_STATUS_ACTIVE) {
        /*
         * By this moment we have RAM content saved into the migration stream.
         * The next step is to flush the non-RAM content (device state)
         * right after the ram content. The device state has been stored into
         * the temporary buffer before RAM saving started.
         */
        qemu_put_buffer(s->to_dst_file, s->bioc->data, s->bioc->usage);
        qemu_fflush(s->to_dst_file);
    } else if (s->state == MIGRATION_STATUS_CANCELLING) {
        goto fail;
    }

    if (qemu_file_get_error(s->to_dst_file)) {
        trace_migration_completion_file_err();
        goto fail;
    }

    migrate_set_state(&s->state, current_active_state,
                      MIGRATION_STATUS_COMPLETED);
    return;

fail:
    migrate_set_state(&s->state, current_active_state,
                      MIGRATION_STATUS_FAILED);
}

typedef enum MigThrError {
    /* No error detected */
    MIG_THR_ERR_NONE = 0,
    /* Detected error, but resumed successfully */
    MIG_THR_ERR_RECOVERED = 1,
    /* Detected fatal error, need to exit */
    MIG_THR_ERR_FATAL = 2,
} MigThrError;

static int postcopy_resume_handshake(MigrationState *s)
{
    qemu_savevm_send_postcopy_resume(s->to_dst_file);

    while (s->state == MIGRATION_STATUS_POSTCOPY_RECOVER) {
        qemu_sem_wait(&s->rp_state.rp_sem);
    }

    if (s->state == MIGRATION_STATUS_POSTCOPY_ACTIVE) {
        return 0;
    }

    return -1;
}

/* Return zero if success, or <0 for error */
static int postcopy_do_resume(MigrationState *s)
{
    int ret;

    /*
     * Call all the resume_prepare() hooks, so that modules can be
     * ready for the migration resume.
     */
    ret = qemu_savevm_state_resume_prepare(s);
    if (ret) {
        error_report("%s: resume_prepare() failure detected: %d",
                     __func__, ret);
        return ret;
    }

    /*
     * If preempt is enabled, re-establish the preempt channel.  Note that
     * we do it after resume prepare to make sure the main channel will be
     * created before the preempt channel.  E.g. with weak network, the
     * dest QEMU may get messed up with the preempt and main channels on
     * the order of connection setup.  This guarantees the correct order.
     */
    ret = postcopy_preempt_establish_channel(s);
    if (ret) {
        error_report("%s: postcopy_preempt_establish_channel(): %d",
                     __func__, ret);
        return ret;
    }

    /*
     * Last handshake with destination on the resume (destination will
     * switch to postcopy-active afterwards)
     */
    ret = postcopy_resume_handshake(s);
    if (ret) {
        error_report("%s: handshake failed: %d", __func__, ret);
        return ret;
    }

    return 0;
}

/*
 * We don't return until we are in a safe state to continue current
 * postcopy migration.  Returns MIG_THR_ERR_RECOVERED if recovered, or
 * MIG_THR_ERR_FATAL if unrecovery failure happened.
 */
static MigThrError postcopy_pause(MigrationState *s)
{
    assert(s->state == MIGRATION_STATUS_POSTCOPY_ACTIVE);

    while (true) {
        QEMUFile *file;

        /*
         * Current channel is possibly broken. Release it.  Note that this is
         * guaranteed even without lock because to_dst_file should only be
         * modified by the migration thread.  That also guarantees that the
         * unregister of yank is safe too without the lock.  It should be safe
         * even to be within the qemu_file_lock, but we didn't do that to avoid
         * taking more mutex (yank_lock) within qemu_file_lock.  TL;DR: we make
         * the qemu_file_lock critical section as small as possible.
         */
        assert(s->to_dst_file);
        migration_ioc_unregister_yank_from_file(s->to_dst_file);
        qemu_mutex_lock(&s->qemu_file_lock);
        file = s->to_dst_file;
        s->to_dst_file = NULL;
        qemu_mutex_unlock(&s->qemu_file_lock);

        qemu_file_shutdown(file);
        qemu_fclose(file);

        /*
         * We're already pausing, so ignore any errors on the return
         * path and just wait for the thread to finish. It will be
         * re-created when we resume.
         */
        await_return_path_close_on_source(s);

        migrate_set_state(&s->state, s->state,
                          MIGRATION_STATUS_POSTCOPY_PAUSED);

        error_report("Detected IO failure for postcopy. "
                     "Migration paused.");

        /*
         * We wait until things fixed up. Then someone will setup the
         * status back for us.
         */
        while (s->state == MIGRATION_STATUS_POSTCOPY_PAUSED) {
            qemu_sem_wait(&s->postcopy_pause_sem);
        }

        if (s->state == MIGRATION_STATUS_POSTCOPY_RECOVER) {
            /* Woken up by a recover procedure. Give it a shot */

            /* Do the resume logic */
            if (postcopy_do_resume(s) == 0) {
                /* Let's continue! */
                trace_postcopy_pause_continued();
                return MIG_THR_ERR_RECOVERED;
            } else {
                /*
                 * Something wrong happened during the recovery, let's
                 * pause again. Pause is always better than throwing
                 * data away.
                 */
                continue;
            }
        } else {
            /* This is not right... Time to quit. */
            return MIG_THR_ERR_FATAL;
        }
    }
}

static MigThrError migration_detect_error(MigrationState *s)
{
    int ret;
    int state = s->state;
    Error *local_error = NULL;

    if (state == MIGRATION_STATUS_CANCELLING ||
        state == MIGRATION_STATUS_CANCELLED) {
        /* End the migration, but don't set the state to failed */
        return MIG_THR_ERR_FATAL;
    }

    /*
     * Try to detect any file errors.  Note that postcopy_qemufile_src will
     * be NULL when postcopy preempt is not enabled.
     */
    ret = qemu_file_get_error_obj_any(s->to_dst_file,
                                      s->postcopy_qemufile_src,
                                      &local_error);
    if (!ret) {
        /* Everything is fine */
        assert(!local_error);
        return MIG_THR_ERR_NONE;
    }

    if (local_error) {
        migrate_set_error(s, local_error);
        error_free(local_error);
    }

    if (state == MIGRATION_STATUS_POSTCOPY_ACTIVE && ret) {
        /*
         * For postcopy, we allow the network to be down for a
         * while. After that, it can be continued by a
         * recovery phase.
         */
        return postcopy_pause(s);
    } else {
        /*
         * For precopy (or postcopy with error outside IO), we fail
         * with no time.
         */
        migrate_set_state(&s->state, state, MIGRATION_STATUS_FAILED);
        trace_migration_thread_file_err();

        /* Time to stop the migration, now. */
        return MIG_THR_ERR_FATAL;
    }
}

static void migration_calculate_complete(MigrationState *s)
{
    uint64_t bytes = migration_transferred_bytes(s->to_dst_file);
    int64_t end_time = qemu_clock_get_ms(QEMU_CLOCK_REALTIME);
    int64_t transfer_time;

    s->total_time = end_time - s->start_time;
    if (!s->downtime) {
        /*
         * It's still not set, so we are precopy migration.  For
         * postcopy, downtime is calculated during postcopy_start().
         */
        s->downtime = end_time - s->downtime_start;
    }

    transfer_time = s->total_time - s->setup_time;
    if (transfer_time) {
        s->mbps = ((double) bytes * 8.0) / transfer_time / 1000;
    }
}

static void update_iteration_initial_status(MigrationState *s)
{
    /*
     * Update these three fields at the same time to avoid mismatch info lead
     * wrong speed calculation.
     */
    s->iteration_start_time = qemu_clock_get_ms(QEMU_CLOCK_REALTIME);
    s->iteration_initial_bytes = migration_transferred_bytes(s->to_dst_file);
    s->iteration_initial_pages = ram_get_total_transferred_pages();
}

static void migration_update_counters(MigrationState *s,
                                      int64_t current_time)
{
    uint64_t transferred, transferred_pages, time_spent;
    uint64_t current_bytes; /* bytes transferred since the beginning */
    double bandwidth;

    if (current_time < s->iteration_start_time + BUFFER_DELAY) {
        return;
    }

    current_bytes = migration_transferred_bytes(s->to_dst_file);
    transferred = current_bytes - s->iteration_initial_bytes;
    time_spent = current_time - s->iteration_start_time;
    bandwidth = (double)transferred / time_spent;
    s->threshold_size = bandwidth * migrate_downtime_limit();

    s->mbps = (((double) transferred * 8.0) /
               ((double) time_spent / 1000.0)) / 1000.0 / 1000.0;

    transferred_pages = ram_get_total_transferred_pages() -
                            s->iteration_initial_pages;
    s->pages_per_second = (double) transferred_pages /
                             (((double) time_spent / 1000.0));

    /*
     * if we haven't sent anything, we don't want to
     * recalculate. 10000 is a small enough number for our purposes
     */
    if (stat64_get(&mig_stats.dirty_pages_rate) &&
        transferred > 10000) {
        s->expected_downtime =
            stat64_get(&mig_stats.dirty_bytes_last_sync) / bandwidth;
    }

    migration_rate_reset(s->to_dst_file);

    update_iteration_initial_status(s);

    trace_migrate_transferred(transferred, time_spent,
                              bandwidth, s->threshold_size);
}

static bool migration_can_switchover(MigrationState *s)
{
    if (!migrate_switchover_ack()) {
        return true;
    }

    /* No reason to wait for switchover ACK if VM is stopped */
    if (!runstate_is_running()) {
        return true;
    }

    return s->switchover_acked;
}

/* Migration thread iteration status */
typedef enum {
    MIG_ITERATE_RESUME,         /* Resume current iteration */
    MIG_ITERATE_SKIP,           /* Skip current iteration */
    MIG_ITERATE_BREAK,          /* Break the loop */
} MigIterateState;

/*
 * Return true if continue to the next iteration directly, false
 * otherwise.
 */
static MigIterateState migration_iteration_run(MigrationState *s)
{
    uint64_t must_precopy, can_postcopy;
    Error *local_err = NULL;
    bool in_postcopy = s->state == MIGRATION_STATUS_POSTCOPY_ACTIVE;
    bool can_switchover = migration_can_switchover(s);

    qemu_savevm_state_pending_estimate(&must_precopy, &can_postcopy);
    uint64_t pending_size = must_precopy + can_postcopy;

    trace_migrate_pending_estimate(pending_size, must_precopy, can_postcopy);

    if (must_precopy <= s->threshold_size) {
        qemu_savevm_state_pending_exact(&must_precopy, &can_postcopy);
        pending_size = must_precopy + can_postcopy;
        trace_migrate_pending_exact(pending_size, must_precopy, can_postcopy);
    }

    if ((!pending_size || pending_size < s->threshold_size) && can_switchover) {
        trace_migration_thread_low_pending(pending_size);
        migration_completion(s);
        return MIG_ITERATE_BREAK;
    }

    /* Still a significant amount to transfer */
    if (!in_postcopy && must_precopy <= s->threshold_size && can_switchover &&
        qatomic_read(&s->start_postcopy)) {
        if (postcopy_start(s, &local_err)) {
            migrate_set_error(s, local_err);
            error_report_err(local_err);
        }
        return MIG_ITERATE_SKIP;
    }

    /* Just another iteration step */
    qemu_savevm_state_iterate(s->to_dst_file, in_postcopy);
    return MIG_ITERATE_RESUME;
}

static void migration_iteration_finish(MigrationState *s)
{
    /* If we enabled cpu throttling for auto-converge, turn it off. */
    cpu_throttle_stop();

    qemu_mutex_lock_iothread();
    switch (s->state) {
    case MIGRATION_STATUS_COMPLETED:
        migration_calculate_complete(s);
        runstate_set(RUN_STATE_POSTMIGRATE);
        break;
    case MIGRATION_STATUS_COLO:
        assert(migrate_colo());
        migrate_start_colo_process(s);
        s->vm_old_state = RUN_STATE_RUNNING;
        /* Fallthrough */
    case MIGRATION_STATUS_FAILED:
    case MIGRATION_STATUS_CANCELLED:
    case MIGRATION_STATUS_CANCELLING:
        if (s->vm_old_state == RUN_STATE_RUNNING) {
            if (!runstate_check(RUN_STATE_SHUTDOWN)) {
                vm_start();
            }
        } else {
            if (runstate_check(RUN_STATE_FINISH_MIGRATE)) {
                runstate_set(s->vm_old_state);
            }
        }
        break;

    default:
        /* Should not reach here, but if so, forgive the VM. */
        error_report("%s: Unknown ending state %d", __func__, s->state);
        break;
    }
    migrate_fd_cleanup_schedule(s);
    qemu_mutex_unlock_iothread();
}

static void bg_migration_iteration_finish(MigrationState *s)
{
    /*
     * Stop tracking RAM writes - un-protect memory, un-register UFFD
     * memory ranges, flush kernel wait queues and wake up threads
     * waiting for write fault to be resolved.
     */
    ram_write_tracking_stop();

    qemu_mutex_lock_iothread();
    switch (s->state) {
    case MIGRATION_STATUS_COMPLETED:
        migration_calculate_complete(s);
        break;

    case MIGRATION_STATUS_ACTIVE:
    case MIGRATION_STATUS_FAILED:
    case MIGRATION_STATUS_CANCELLED:
    case MIGRATION_STATUS_CANCELLING:
        break;

    default:
        /* Should not reach here, but if so, forgive the VM. */
        error_report("%s: Unknown ending state %d", __func__, s->state);
        break;
    }

    migrate_fd_cleanup_schedule(s);
    qemu_mutex_unlock_iothread();
}

/*
 * Return true if continue to the next iteration directly, false
 * otherwise.
 */
static MigIterateState bg_migration_iteration_run(MigrationState *s)
{
    int res;

    res = qemu_savevm_state_iterate(s->to_dst_file, false);
    if (res > 0) {
        bg_migration_completion(s);
        return MIG_ITERATE_BREAK;
    }

    return MIG_ITERATE_RESUME;
}

void migration_make_urgent_request(void)
{
    qemu_sem_post(&migrate_get_current()->rate_limit_sem);
}

void migration_consume_urgent_request(void)
{
    qemu_sem_wait(&migrate_get_current()->rate_limit_sem);
}

/* Returns true if the rate limiting was broken by an urgent request */
bool migration_rate_limit(void)
{
    int64_t now = qemu_clock_get_ms(QEMU_CLOCK_REALTIME);
    MigrationState *s = migrate_get_current();

    bool urgent = false;
    migration_update_counters(s, now);
    if (migration_rate_exceeded(s->to_dst_file)) {

        if (qemu_file_get_error(s->to_dst_file)) {
            return false;
        }
        /*
         * Wait for a delay to do rate limiting OR
         * something urgent to post the semaphore.
         */
        int ms = s->iteration_start_time + BUFFER_DELAY - now;
        trace_migration_rate_limit_pre(ms);
        if (qemu_sem_timedwait(&s->rate_limit_sem, ms) == 0) {
            /*
             * We were woken by one or more urgent things but
             * the timedwait will have consumed one of them.
             * The service routine for the urgent wake will dec
             * the semaphore itself for each item it consumes,
             * so add this one we just eat back.
             */
            qemu_sem_post(&s->rate_limit_sem);
            urgent = true;
        }
        trace_migration_rate_limit_post(urgent);
    }
    return urgent;
}

/*
 * if failover devices are present, wait they are completely
 * unplugged
 */

static void qemu_savevm_wait_unplug(MigrationState *s, int old_state,
                                    int new_state)
{
    if (qemu_savevm_state_guest_unplug_pending()) {
        migrate_set_state(&s->state, old_state, MIGRATION_STATUS_WAIT_UNPLUG);

        while (s->state == MIGRATION_STATUS_WAIT_UNPLUG &&
               qemu_savevm_state_guest_unplug_pending()) {
            qemu_sem_timedwait(&s->wait_unplug_sem, 250);
        }
        if (s->state != MIGRATION_STATUS_WAIT_UNPLUG) {
            int timeout = 120; /* 30 seconds */
            /*
             * migration has been canceled
             * but as we have started an unplug we must wait the end
             * to be able to plug back the card
             */
            while (timeout-- && qemu_savevm_state_guest_unplug_pending()) {
                qemu_sem_timedwait(&s->wait_unplug_sem, 250);
            }
            if (qemu_savevm_state_guest_unplug_pending() &&
                !qtest_enabled()) {
                warn_report("migration: partially unplugged device on "
                            "failure");
            }
        }

        migrate_set_state(&s->state, MIGRATION_STATUS_WAIT_UNPLUG, new_state);
    } else {
        migrate_set_state(&s->state, old_state, new_state);
    }
}

/*
 * Master migration thread on the source VM.
 * It drives the migration and pumps the data down the outgoing channel.
 */
static void *migration_thread(void *opaque)
{
    MigrationState *s = opaque;
    MigrationThread *thread = NULL;
    int64_t setup_start = qemu_clock_get_ms(QEMU_CLOCK_HOST);
    MigThrError thr_error;
    bool urgent = false;

    thread = migration_threads_add("live_migration", qemu_get_thread_id());

    rcu_register_thread();

    object_ref(OBJECT(s));
    update_iteration_initial_status(s);

    qemu_savevm_state_header(s->to_dst_file);

    /*
     * If we opened the return path, we need to make sure dst has it
     * opened as well.
     */
    if (s->rp_state.rp_thread_created) {
        /* Now tell the dest that it should open its end so it can reply */
        qemu_savevm_send_open_return_path(s->to_dst_file);

        /* And do a ping that will make stuff easier to debug */
        qemu_savevm_send_ping(s->to_dst_file, 1);
    }

    if (migrate_postcopy()) {
        /*
         * Tell the destination that we *might* want to do postcopy later;
         * if the other end can't do postcopy it should fail now, nice and
         * early.
         */
        qemu_savevm_send_postcopy_advise(s->to_dst_file);
    }

    if (migrate_colo()) {
        /* Notify migration destination that we enable COLO */
        qemu_savevm_send_colo_enable(s->to_dst_file);
    }

    qemu_savevm_state_setup(s->to_dst_file);

    qemu_savevm_wait_unplug(s, MIGRATION_STATUS_SETUP,
                               MIGRATION_STATUS_ACTIVE);

    s->setup_time = qemu_clock_get_ms(QEMU_CLOCK_HOST) - setup_start;

    trace_migration_thread_setup_complete();

    while (migration_is_active(s)) {
        if (urgent || !migration_rate_exceeded(s->to_dst_file)) {
            MigIterateState iter_state = migration_iteration_run(s);
            if (iter_state == MIG_ITERATE_SKIP) {
                continue;
            } else if (iter_state == MIG_ITERATE_BREAK) {
                break;
            }
        }

        /*
         * Try to detect any kind of failures, and see whether we
         * should stop the migration now.
         */
        thr_error = migration_detect_error(s);
        if (thr_error == MIG_THR_ERR_FATAL) {
            /* Stop migration */
            break;
        } else if (thr_error == MIG_THR_ERR_RECOVERED) {
            /*
             * Just recovered from a e.g. network failure, reset all
             * the local variables. This is important to avoid
             * breaking transferred_bytes and bandwidth calculation
             */
            update_iteration_initial_status(s);
        }

        urgent = migration_rate_limit();
    }

    trace_migration_thread_after_loop();
    migration_iteration_finish(s);
    object_unref(OBJECT(s));
    rcu_unregister_thread();
    migration_threads_remove(thread);
    return NULL;
}

static void bg_migration_vm_start_bh(void *opaque)
{
    MigrationState *s = opaque;

    qemu_bh_delete(s->vm_start_bh);
    s->vm_start_bh = NULL;

    vm_start();
    s->downtime = qemu_clock_get_ms(QEMU_CLOCK_REALTIME) - s->downtime_start;
}

/**
 * Background snapshot thread, based on live migration code.
 * This is an alternative implementation of live migration mechanism
 * introduced specifically to support background snapshots.
 *
 * It takes advantage of userfault_fd write protection mechanism introduced
 * in v5.7 kernel. Compared to existing dirty page logging migration much
 * lesser stream traffic is produced resulting in smaller snapshot images,
 * simply cause of no page duplicates can get into the stream.
 *
 * Another key point is that generated vmstate stream reflects machine state
 * 'frozen' at the beginning of snapshot creation compared to dirty page logging
 * mechanism, which effectively results in that saved snapshot is the state of VM
 * at the end of the process.
 */
static void *bg_migration_thread(void *opaque)
{
    MigrationState *s = opaque;
    int64_t setup_start;
    MigThrError thr_error;
    QEMUFile *fb;
    bool early_fail = true;

    rcu_register_thread();
    object_ref(OBJECT(s));

    migration_rate_set(RATE_LIMIT_DISABLED);

    setup_start = qemu_clock_get_ms(QEMU_CLOCK_HOST);
    /*
     * We want to save vmstate for the moment when migration has been
     * initiated but also we want to save RAM content while VM is running.
     * The RAM content should appear first in the vmstate. So, we first
     * stash the non-RAM part of the vmstate to the temporary buffer,
     * then write RAM part of the vmstate to the migration stream
     * with vCPUs running and, finally, write stashed non-RAM part of
     * the vmstate from the buffer to the migration stream.
     */
    s->bioc = qio_channel_buffer_new(512 * 1024);
    qio_channel_set_name(QIO_CHANNEL(s->bioc), "vmstate-buffer");
    fb = qemu_file_new_output(QIO_CHANNEL(s->bioc));
    object_unref(OBJECT(s->bioc));

    update_iteration_initial_status(s);

    /*
     * Prepare for tracking memory writes with UFFD-WP - populate
     * RAM pages before protecting.
     */
#ifdef __linux__
    ram_write_tracking_prepare();
#endif

    qemu_savevm_state_header(s->to_dst_file);
    qemu_savevm_state_setup(s->to_dst_file);

    qemu_savevm_wait_unplug(s, MIGRATION_STATUS_SETUP,
                               MIGRATION_STATUS_ACTIVE);

    s->setup_time = qemu_clock_get_ms(QEMU_CLOCK_HOST) - setup_start;

    trace_migration_thread_setup_complete();
    s->downtime_start = qemu_clock_get_ms(QEMU_CLOCK_REALTIME);

    qemu_mutex_lock_iothread();

    /*
     * If VM is currently in suspended state, then, to make a valid runstate
     * transition in vm_stop_force_state() we need to wakeup it up.
     */
    qemu_system_wakeup_request(QEMU_WAKEUP_REASON_OTHER, NULL);
    s->vm_old_state = runstate_get();

    global_state_store();
    /* Forcibly stop VM before saving state of vCPUs and devices */
    if (vm_stop_force_state(RUN_STATE_PAUSED)) {
        goto fail;
    }
    /*
     * Put vCPUs in sync with shadow context structures, then
     * save their state to channel-buffer along with devices.
     */
    cpu_synchronize_all_states();
    if (qemu_savevm_state_complete_precopy_non_iterable(fb, false, false)) {
        goto fail;
    }
    /*
     * Since we are going to get non-iterable state data directly
     * from s->bioc->data, explicit flush is needed here.
     */
    qemu_fflush(fb);

    /* Now initialize UFFD context and start tracking RAM writes */
    if (ram_write_tracking_start()) {
        goto fail;
    }
    early_fail = false;

    /*
     * Start VM from BH handler to avoid write-fault lock here.
     * UFFD-WP protection for the whole RAM is already enabled so
     * calling VM state change notifiers from vm_start() would initiate
     * writes to virtio VQs memory which is in write-protected region.
     */
    s->vm_start_bh = qemu_bh_new(bg_migration_vm_start_bh, s);
    qemu_bh_schedule(s->vm_start_bh);

    qemu_mutex_unlock_iothread();

    while (migration_is_active(s)) {
        MigIterateState iter_state = bg_migration_iteration_run(s);
        if (iter_state == MIG_ITERATE_SKIP) {
            continue;
        } else if (iter_state == MIG_ITERATE_BREAK) {
            break;
        }

        /*
         * Try to detect any kind of failures, and see whether we
         * should stop the migration now.
         */
        thr_error = migration_detect_error(s);
        if (thr_error == MIG_THR_ERR_FATAL) {
            /* Stop migration */
            break;
        }

        migration_update_counters(s, qemu_clock_get_ms(QEMU_CLOCK_REALTIME));
    }

    trace_migration_thread_after_loop();

fail:
    if (early_fail) {
        migrate_set_state(&s->state, MIGRATION_STATUS_ACTIVE,
                MIGRATION_STATUS_FAILED);
        qemu_mutex_unlock_iothread();
    }

    bg_migration_iteration_finish(s);

    qemu_fclose(fb);
    object_unref(OBJECT(s));
    rcu_unregister_thread();

    return NULL;
}

void migrate_fd_connect(MigrationState *s, Error *error_in)
{
    Error *local_err = NULL;
    uint64_t rate_limit;
    bool resume = s->state == MIGRATION_STATUS_POSTCOPY_PAUSED;

    /*
     * If there's a previous error, free it and prepare for another one.
     * Meanwhile if migration completes successfully, there won't have an error
     * dumped when calling migrate_fd_cleanup().
     */
    migrate_error_free(s);

    s->expected_downtime = migrate_downtime_limit();
    if (resume) {
        assert(s->cleanup_bh);
    } else {
        assert(!s->cleanup_bh);
        s->cleanup_bh = qemu_bh_new(migrate_fd_cleanup_bh, s);
    }
    if (error_in) {
        migrate_fd_error(s, error_in);
        if (resume) {
            /*
             * Don't do cleanup for resume if channel is invalid, but only dump
             * the error.  We wait for another channel connect from the user.
             * The error_report still gives HMP user a hint on what failed.
             * It's normally done in migrate_fd_cleanup(), but call it here
             * explicitly.
             */
            error_report_err(error_copy(s->error));
        } else {
            migrate_fd_cleanup(s);
        }
        return;
    }

    if (resume) {
        /* This is a resumed migration */
        rate_limit = migrate_max_postcopy_bandwidth();
    } else {
        /* This is a fresh new migration */
        rate_limit = migrate_max_bandwidth();

        /* Notify before starting migration thread */
        notifier_list_notify(&migration_state_notifiers, s);
    }

    migration_rate_set(rate_limit);
    qemu_file_set_blocking(s->to_dst_file, true);

    /*
     * Open the return path. For postcopy, it is used exclusively. For
     * precopy, only if user specified "return-path" capability would
     * QEMU uses the return path.
     */
    if (migrate_postcopy_ram() || migrate_return_path()) {
        if (open_return_path_on_source(s)) {
            error_setg(&local_err, "Unable to open return-path for postcopy");
            migrate_set_state(&s->state, s->state, MIGRATION_STATUS_FAILED);
            migrate_set_error(s, local_err);
            error_report_err(local_err);
            migrate_fd_cleanup(s);
            return;
        }
    }

    /*
     * This needs to be done before resuming a postcopy.  Note: for newer
     * QEMUs we will delay the channel creation until postcopy_start(), to
     * avoid disorder of channel creations.
     */
    if (migrate_postcopy_preempt() && s->preempt_pre_7_2) {
        postcopy_preempt_setup(s);
    }

    if (resume) {
        /* Wakeup the main migration thread to do the recovery */
        migrate_set_state(&s->state, MIGRATION_STATUS_POSTCOPY_PAUSED,
                          MIGRATION_STATUS_POSTCOPY_RECOVER);
        qemu_sem_post(&s->postcopy_pause_sem);
        return;
    }

    if (multifd_save_setup(&local_err) != 0) {
        migrate_set_error(s, local_err);
        error_report_err(local_err);
        migrate_set_state(&s->state, MIGRATION_STATUS_SETUP,
                          MIGRATION_STATUS_FAILED);
        migrate_fd_cleanup(s);
        return;
    }

    if (migrate_background_snapshot()) {
        qemu_thread_create(&s->thread, "bg_snapshot",
                bg_migration_thread, s, QEMU_THREAD_JOINABLE);
    } else {
        qemu_thread_create(&s->thread, "live_migration",
                migration_thread, s, QEMU_THREAD_JOINABLE);
    }
    s->migration_thread_running = true;
}

static void migration_class_init(ObjectClass *klass, void *data)
{
    DeviceClass *dc = DEVICE_CLASS(klass);

    dc->user_creatable = false;
    device_class_set_props(dc, migration_properties);
}

static void migration_instance_finalize(Object *obj)
{
    MigrationState *ms = MIGRATION_OBJ(obj);

    qemu_mutex_destroy(&ms->error_mutex);
    qemu_mutex_destroy(&ms->qemu_file_lock);
    qemu_sem_destroy(&ms->wait_unplug_sem);
    qemu_sem_destroy(&ms->rate_limit_sem);
    qemu_sem_destroy(&ms->pause_sem);
    qemu_sem_destroy(&ms->postcopy_pause_sem);
    qemu_sem_destroy(&ms->rp_state.rp_sem);
    qemu_sem_destroy(&ms->rp_state.rp_pong_acks);
    qemu_sem_destroy(&ms->postcopy_qemufile_src_sem);
    error_free(ms->error);
}

static void migration_instance_init(Object *obj)
{
    MigrationState *ms = MIGRATION_OBJ(obj);

    ms->state = MIGRATION_STATUS_NONE;
    ms->mbps = -1;
    ms->pages_per_second = -1;
    qemu_sem_init(&ms->pause_sem, 0);
    qemu_mutex_init(&ms->error_mutex);

    migrate_params_init(&ms->parameters);

    qemu_sem_init(&ms->postcopy_pause_sem, 0);
    qemu_sem_init(&ms->rp_state.rp_sem, 0);
    qemu_sem_init(&ms->rp_state.rp_pong_acks, 0);
    qemu_sem_init(&ms->rate_limit_sem, 0);
    qemu_sem_init(&ms->wait_unplug_sem, 0);
    qemu_sem_init(&ms->postcopy_qemufile_src_sem, 0);
    qemu_mutex_init(&ms->qemu_file_lock);
}

/*
 * Return true if check pass, false otherwise. Error will be put
 * inside errp if provided.
 */
static bool migration_object_check(MigrationState *ms, Error **errp)
{
    /* Assuming all off */
    bool old_caps[MIGRATION_CAPABILITY__MAX] = { 0 };

    if (!migrate_params_check(&ms->parameters, errp)) {
        return false;
    }

    return migrate_caps_check(old_caps, ms->capabilities, errp);
}

static const TypeInfo migration_type = {
    .name = TYPE_MIGRATION,
    /*
     * NOTE: TYPE_MIGRATION is not really a device, as the object is
     * not created using qdev_new(), it is not attached to the qdev
     * device tree, and it is never realized.
     *
     * TODO: Make this TYPE_OBJECT once QOM provides something like
     * TYPE_DEVICE's "-global" properties.
     */
    .parent = TYPE_DEVICE,
    .class_init = migration_class_init,
    .class_size = sizeof(MigrationClass),
    .instance_size = sizeof(MigrationState),
    .instance_init = migration_instance_init,
    .instance_finalize = migration_instance_finalize,
};

static void register_migration_types(void)
{
    type_register_static(&migration_type);
}

type_init(register_migration_types);<|MERGE_RESOLUTION|>--- conflicted
+++ resolved
@@ -2298,29 +2298,6 @@
         qemu_mutex_lock_iothread();
         s->downtime_start = qemu_clock_get_ms(QEMU_CLOCK_REALTIME);
         qemu_system_wakeup_request(QEMU_WAKEUP_REASON_OTHER, NULL);
-<<<<<<< HEAD
-        s->vm_was_running = runstate_is_running();
-        ret = global_state_store();
-
-        if (!ret) {
-            ret = vm_stop_force_state(RUN_STATE_FINISH_MIGRATE);
-            trace_migration_completion_vm_stop(ret);
-            if (ret >= 0) {
-                ret = migration_maybe_pause(s, &current_active_state,
-                                            MIGRATION_STATUS_DEVICE);
-            }
-            if (ret >= 0) {
-                /*
-                 * Inactivate disks except in COLO, and track that we
-                 * have done so in order to remember to reactivate
-                 * them if migration fails or is cancelled.
-                 */
-                s->block_inactive = !migrate_colo_enabled();
-                qemu_file_set_rate_limit(s->to_dst_file, INT64_MAX);
-                ret = qemu_savevm_state_complete_precopy(s->to_dst_file, false,
-                                                         s->block_inactive);
-            }
-=======
 
         s->vm_old_state = runstate_get();
         global_state_store();
@@ -2341,7 +2318,6 @@
             migration_rate_set(RATE_LIMIT_DISABLED);
             ret = qemu_savevm_state_complete_precopy(s->to_dst_file, false,
                                                      s->block_inactive);
->>>>>>> 78385bc7
         }
 
         qemu_mutex_unlock_iothread();
@@ -2370,25 +2346,8 @@
         goto fail;
     }
 
-<<<<<<< HEAD
-    /*
-     * If rp was opened we must clean up the thread before
-     * cleaning everything else up (since if there are no failures
-     * it will wait for the destination to send it's status in
-     * a SHUT command).
-     */
-    if (s->rp_state.rp_thread_created) {
-        int rp_error;
-        trace_migration_return_path_end_before();
-        rp_error = await_return_path_close_on_source(s);
-        trace_migration_return_path_end_after(rp_error);
-        if (rp_error) {
-            goto fail;
-        }
-=======
     if (await_return_path_close_on_source(s)) {
         goto fail;
->>>>>>> 78385bc7
     }
 
     if (qemu_file_get_error(s->to_dst_file)) {
