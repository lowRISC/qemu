--- conflicted
+++ resolved
@@ -1,10 +1,7 @@
-<<<<<<< HEAD
 project('qemu', ['c', 'rust'], meson_version: '>=0.63.0',
-=======
-project('qemu', ['c'], meson_version: '>=0.63.0',
->>>>>>> 78385bc7
         default_options: ['warning_level=1', 'c_std=gnu11', 'cpp_std=gnu++11', 'b_colorout=auto',
-                          'b_staticpic=false', 'stdsplit=false', 'optimization=2', 'b_pie=true'],
+                          'b_staticpic=false', 'stdsplit=false', 'optimization=2', 'b_pie=true',
+                          'b_lundef=false'],
         version: files('VERSION'))
 
 add_test_setup('quick', exclude_suites: ['slow', 'thorough'], is_default: true)
