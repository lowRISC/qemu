--- conflicted
+++ resolved
@@ -153,7 +153,6 @@
             return false;
         }
 
-<<<<<<< HEAD
         if (!pmp_is_writable(env, pmp_index)) {
             qemu_log_mask(LOG_GUEST_ERROR,
                           "ignoring pmpcfg[%u] write - locked"
@@ -168,16 +167,6 @@
                           pmp_index, env->pmp_state.pmp[pmp_index].cfg_reg,
                           val);
         } else {
-=======
-        if (locked) {
-            qemu_log_mask(LOG_GUEST_ERROR, "ignoring pmpcfg write - locked\n");
-        } else if (env->pmp_state.pmp[pmp_index].cfg_reg != val) {
-            /* If !mseccfg.MML then ignore writes with encoding RW=01 */
-            if ((val & PMP_WRITE) && !(val & PMP_READ) &&
-                !MSECCFG_MML_ISSET(env)) {
-                return false;
-            }
->>>>>>> 60b4f3af
             env->pmp_state.pmp[pmp_index].cfg_reg = val;
             pmp_update_rule_addr(env, pmp_index);
             return true;
@@ -391,7 +380,7 @@
         /* partially inside */
         if ((s + e) == 1) {
             qemu_log_mask(LOG_GUEST_ERROR,
-                          "pmp violation at 0x" TARGET_FMT_lx "+" TARGET_FMT_lu
+                          "pmp violation at 0x" HWADDR_FMT_plx "+" TARGET_FMT_lu
                           " - access is partially inside pmp[%u]\n",
                           addr, size, i);
             *allowed_privs = 0;
