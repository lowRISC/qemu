--- conflicted
+++ resolved
@@ -1815,15 +1815,12 @@
             tval = env->bins;
             break;
         case RISCV_EXCP_BREAKPOINT:
-<<<<<<< HEAD
             if (env->debug_dm) {
                 if (riscv_cpu_handle_breakpoint(cs)) {
                     return;
                 }
             }
-=======
             tval = env->badaddr;
->>>>>>> fd1952d8
             if (cs->watchpoint_hit) {
                 tval = cs->watchpoint_hit->hitaddr;
                 cs->watchpoint_hit = NULL;
