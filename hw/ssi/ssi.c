--- conflicted
+++ resolved
@@ -23,11 +23,6 @@
 struct SSIBus {
     BusState parent_obj;
 };
-
-<<<<<<< HEAD
-=======
-#define TYPE_SSI_BUS "SSI"
-OBJECT_DECLARE_SIMPLE_TYPE(SSIBus, SSI_BUS)
 
 DeviceState *ssi_get_cs(SSIBus *bus, uint8_t cs_index)
 {
@@ -64,7 +59,6 @@
     k->check_address = ssi_bus_check_address;
 }
 
->>>>>>> 1600b9f4
 static const TypeInfo ssi_bus_info = {
     .name = TYPE_SSI_BUS,
     .parent = TYPE_BUS,
