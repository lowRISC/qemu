/*
 * QEMU CPU model
 *
 * Copyright (c) 2012-2014 SUSE LINUX Products GmbH
 *
 * This program is free software; you can redistribute it and/or
 * modify it under the terms of the GNU General Public License
 * as published by the Free Software Foundation; either version 2
 * of the License, or (at your option) any later version.
 *
 * This program is distributed in the hope that it will be useful,
 * but WITHOUT ANY WARRANTY; without even the implied warranty of
 * MERCHANTABILITY or FITNESS FOR A PARTICULAR PURPOSE.  See the
 * GNU General Public License for more details.
 *
 * You should have received a copy of the GNU General Public License
 * along with this program; if not, see
 * <http://www.gnu.org/licenses/gpl-2.0.html>
 */

#include "qemu/osdep.h"
#include "qapi/error.h"
#include "hw/core/cpu.h"
#include "sysemu/hw_accel.h"
#include "qemu/log.h"
#include "qemu/main-loop.h"
#include "exec/log.h"
#include "exec/gdbstub.h"
#include "sysemu/tcg.h"
#include "hw/boards.h"
#include "hw/qdev-properties.h"
#include "trace.h"
#ifdef CONFIG_PLUGIN
#include "qemu/plugin.h"
#endif

CPUState *cpu_by_arch_id(int64_t id)
{
    CPUState *cpu;

    CPU_FOREACH(cpu) {
        CPUClass *cc = CPU_GET_CLASS(cpu);

        if (cc->get_arch_id(cpu) == id) {
            return cpu;
        }
    }
    return NULL;
}

bool cpu_exists(int64_t id)
{
    return !!cpu_by_arch_id(id);
}

CPUState *cpu_create(const char *typename)
{
    Error *err = NULL;
    CPUState *cpu = CPU(object_new(typename));
    if (!qdev_realize(DEVICE(cpu), NULL, &err)) {
        error_report_err(err);
        object_unref(OBJECT(cpu));
        exit(EXIT_FAILURE);
    }
    return cpu;
}

/* Resetting the IRQ comes from across the code base so we take the
 * BQL here if we need to.  cpu_interrupt assumes it is held.*/
void cpu_reset_interrupt(CPUState *cpu, int mask)
{
    bool need_lock = !bql_locked();

    if (need_lock) {
        bql_lock();
    }
    cpu->interrupt_request &= ~mask;
    if (need_lock) {
        bql_unlock();
    }
}

void cpu_exit(CPUState *cpu)
{
    qatomic_set(&cpu->exit_request, 1);
    /* Ensure cpu_exec will see the exit request after TCG has exited.  */
    smp_wmb();
    qatomic_set(&cpu->neg.icount_decr.u16.high, -1);
}

static int cpu_common_gdb_read_register(CPUState *cpu, GByteArray *buf, int reg)
{
    return 0;
}

static int cpu_common_gdb_write_register(CPUState *cpu, uint8_t *buf, int reg)
{
    return 0;
}

void cpu_dump_state(CPUState *cpu, FILE *f, int flags)
{
    CPUClass *cc = CPU_GET_CLASS(cpu);

    if (cc->dump_state) {
        cpu_synchronize_state(cpu);
        cc->dump_state(cpu, f, flags);
    }
}

void cpu_reset(CPUState *cpu)
{
    device_cold_reset(DEVICE(cpu));

    trace_cpu_reset(cpu->cpu_index);
}

<<<<<<< HEAD
static void cpu_common_reset_enter(Object *obj, ResetType type)
=======
static void cpu_common_reset_hold(Object *obj, ResetType type)
>>>>>>> fd1952d8
{
    CPUState *cpu = CPU(obj);
    CPUClass *cc = CPU_GET_CLASS(cpu);
    cpu->held_in_reset = true;

    if (qemu_loglevel_mask(CPU_LOG_RESET)) {
        qemu_log("CPU Reset Enter (CPU %d)\n", cpu->cpu_index);
        log_cpu_state(cpu, cc->reset_dump_flags);
    }
}

static void cpu_common_reset_exit(Object *obj)
{
    CPUState *cpu = CPU(obj);
    cpu->held_in_reset = false;

    if (qemu_loglevel_mask(CPU_LOG_RESET)) {
        CPUClass *cc = CPU_GET_CLASS(cpu);
        qemu_log("CPU Reset Exit (CPU %d) PC:0x%" VADDR_PRIx "\n",
                 cpu->cpu_index, cc->get_pc(cpu));
    }
}

static void cpu_common_reset_hold(Object *obj)
{
    CPUState *cpu = CPU(obj);

    cpu->interrupt_request = 0;
    cpu->halted = cpu->start_powered_off;
    cpu->mem_io_pc = 0;
    cpu->icount_extra = 0;
    qatomic_set(&cpu->neg.icount_decr.u32, 0);
    cpu->neg.can_do_io = true;
    cpu->exception_index = -1;
    cpu->crash_occurred = false;
    cpu->cflags_next_tb = -1;

    cpu_exec_reset_hold(cpu);
}

static bool cpu_common_has_work(CPUState *cs)
{
    return false;
}

ObjectClass *cpu_class_by_name(const char *typename, const char *cpu_model)
{
    ObjectClass *oc;
    CPUClass *cc;

    oc = object_class_by_name(typename);
    cc = CPU_CLASS(oc);
    assert(cc->class_by_name);
    assert(cpu_model);
    oc = cc->class_by_name(cpu_model);
    if (object_class_dynamic_cast(oc, typename) &&
        !object_class_is_abstract(oc)) {
        return oc;
    }

    return NULL;
}

static void cpu_common_parse_features(const char *typename, char *features,
                                      Error **errp)
{
    char *val;
    static bool cpu_globals_initialized;
    /* Single "key=value" string being parsed */
    char *featurestr = features ? strtok(features, ",") : NULL;

    /* should be called only once, catch invalid users */
    assert(!cpu_globals_initialized);
    cpu_globals_initialized = true;

    while (featurestr) {
        val = strchr(featurestr, '=');
        if (val) {
            GlobalProperty *prop = g_new0(typeof(*prop), 1);
            *val = 0;
            val++;
            prop->driver = typename;
            prop->property = g_strdup(featurestr);
            prop->value = g_strdup(val);
            qdev_prop_register_global(prop);
        } else {
            error_setg(errp, "Expected key=value format, found %s.",
                       featurestr);
            return;
        }
        featurestr = strtok(NULL, ",");
    }
}

static void cpu_common_realizefn(DeviceState *dev, Error **errp)
{
    CPUState *cpu = CPU(dev);
    Object *machine = qdev_get_machine();

    /* qdev_get_machine() can return something that's not TYPE_MACHINE
     * if this is one of the user-only emulators; in that case there's
     * no need to check the ignore_memory_transaction_failures board flag.
     */
    if (object_dynamic_cast(machine, TYPE_MACHINE)) {
        MachineClass *mc = MACHINE_GET_CLASS(machine);

        if (mc) {
            cpu->ignore_memory_transaction_failures =
                mc->ignore_memory_transaction_failures;
        }
    }

    if (dev->hotplugged) {
        cpu_synchronize_post_init(cpu);
        cpu_resume(cpu);
    }

    /* NOTE: latest generic point where the cpu is fully realized */
}

static void cpu_common_unrealizefn(DeviceState *dev)
{
    CPUState *cpu = CPU(dev);

    /* Call the plugin hook before clearing the cpu is fully unrealized */
#ifdef CONFIG_PLUGIN
    if (tcg_enabled()) {
        qemu_plugin_vcpu_exit_hook(cpu);
    }
#endif

    /* NOTE: latest generic point before the cpu is fully unrealized */
    cpu_exec_unrealizefn(cpu);
}

static void cpu_common_initfn(Object *obj)
{
    CPUState *cpu = CPU(obj);

    gdb_init_cpu(cpu);
    cpu->cpu_index = UNASSIGNED_CPU_INDEX;
    cpu->cluster_index = UNASSIGNED_CLUSTER_INDEX;
    /* user-mode doesn't have configurable SMP topology */
    /* the default value is changed by qemu_init_vcpu() for system-mode */
    cpu->nr_cores = 1;
    cpu->nr_threads = 1;
    cpu->cflags_next_tb = -1;

    /* allocate storage for thread info, initialise condition variables */
    cpu->thread = g_new0(QemuThread, 1);
    cpu->halt_cond = g_new0(QemuCond, 1);
    qemu_cond_init(cpu->halt_cond);

    qemu_mutex_init(&cpu->work_mutex);
    qemu_lockcnt_init(&cpu->in_ioctl_lock);
    QSIMPLEQ_INIT(&cpu->work_list);
    QTAILQ_INIT(&cpu->breakpoints);
    QTAILQ_INIT(&cpu->watchpoints);

    cpu_exec_initfn(cpu);

    /*
     * Plugin initialization must wait until the cpu start executing
     * code, but we must queue this work before the threads are
     * created to ensure we don't race.
     */
#ifdef CONFIG_PLUGIN
    if (tcg_enabled()) {
        cpu->plugin_state = qemu_plugin_create_vcpu_state();
        qemu_plugin_vcpu_init_hook(cpu);
    }
#endif
}

static void cpu_common_finalize(Object *obj)
{
    CPUState *cpu = CPU(obj);

#ifdef CONFIG_PLUGIN
    if (tcg_enabled()) {
        g_free(cpu->plugin_state);
    }
#endif
    free_queued_cpu_work(cpu);
    /* If cleanup didn't happen in context to gdb_unregister_coprocessor_all */
    if (cpu->gdb_regs) {
        g_array_free(cpu->gdb_regs, TRUE);
    }
    qemu_lockcnt_destroy(&cpu->in_ioctl_lock);
    qemu_mutex_destroy(&cpu->work_mutex);
    qemu_cond_destroy(cpu->halt_cond);
    g_free(cpu->halt_cond);
    g_free(cpu->thread);
}

static int64_t cpu_common_get_arch_id(CPUState *cpu)
{
    return cpu->cpu_index;
}

static void cpu_common_class_init(ObjectClass *klass, void *data)
{
    DeviceClass *dc = DEVICE_CLASS(klass);
    ResettableClass *rc = RESETTABLE_CLASS(klass);
    CPUClass *k = CPU_CLASS(klass);

    k->parse_features = cpu_common_parse_features;
    k->get_arch_id = cpu_common_get_arch_id;
    k->has_work = cpu_common_has_work;
    k->gdb_read_register = cpu_common_gdb_read_register;
    k->gdb_write_register = cpu_common_gdb_write_register;
    set_bit(DEVICE_CATEGORY_CPU, dc->categories);
    dc->realize = cpu_common_realizefn;
    dc->unrealize = cpu_common_unrealizefn;
    rc->phases.enter = cpu_common_reset_enter;
    rc->phases.hold = cpu_common_reset_hold;
    rc->phases.exit = cpu_common_reset_exit;
    cpu_class_init_props(dc);
    /*
     * Reason: CPUs still need special care by board code: wiring up
     * IRQs, adding reset handlers, halting non-first CPUs, ...
     */
    dc->user_creatable = false;
}

static const TypeInfo cpu_type_info = {
    .name = TYPE_CPU,
    .parent = TYPE_DEVICE,
    .instance_size = sizeof(CPUState),
    .instance_init = cpu_common_initfn,
    .instance_finalize = cpu_common_finalize,
    .abstract = true,
    .class_size = sizeof(CPUClass),
    .class_init = cpu_common_class_init,
};

static void cpu_register_types(void)
{
    type_register_static(&cpu_type_info);
}

type_init(cpu_register_types)<|MERGE_RESOLUTION|>--- conflicted
+++ resolved
@@ -115,11 +115,7 @@
     trace_cpu_reset(cpu->cpu_index);
 }
 
-<<<<<<< HEAD
 static void cpu_common_reset_enter(Object *obj, ResetType type)
-=======
-static void cpu_common_reset_hold(Object *obj, ResetType type)
->>>>>>> fd1952d8
 {
     CPUState *cpu = CPU(obj);
     CPUClass *cc = CPU_GET_CLASS(cpu);
@@ -131,7 +127,7 @@
     }
 }
 
-static void cpu_common_reset_exit(Object *obj)
+static void cpu_common_reset_exit(Object *obj, ResetType type)
 {
     CPUState *cpu = CPU(obj);
     cpu->held_in_reset = false;
@@ -143,7 +139,7 @@
     }
 }
 
-static void cpu_common_reset_hold(Object *obj)
+static void cpu_common_reset_hold(Object *obj, ResetType type)
 {
     CPUState *cpu = CPU(obj);
 
